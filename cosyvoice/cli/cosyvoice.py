--- conflicted
+++ resolved
@@ -19,24 +19,15 @@
 from modelscope import snapshot_download
 import torch
 from cosyvoice.cli.frontend import CosyVoiceFrontEnd
-<<<<<<< HEAD
 from cosyvoice.cli.model import CosyVoiceModel, CosyVoice2Model
 from cosyvoice.utils.file_utils import logging
 from cosyvoice.utils.class_utils import get_model_type
-=======
-from cosyvoice.cli.model import CosyVoiceModel
->>>>>>> da622e7c
 
 
 class CosyVoice:
 
-<<<<<<< HEAD
     def __init__(self, model_dir, load_jit=False, load_trt=False, fp16=False):
         self.instruct = True if '-Instruct' in model_dir else False
-=======
-    def __init__(self, model_dir, load_jit=False, load_onnx=False):
-        instruct = True if '-Instruct' in model_dir else False
->>>>>>> da622e7c
         self.model_dir = model_dir
         self.fp16 = fp16
         if not os.path.exists(model_dir):
@@ -59,21 +50,11 @@
                         '{}/flow.pt'.format(model_dir),
                         '{}/hift.pt'.format(model_dir))
         if load_jit:
-<<<<<<< HEAD
             self.model.load_jit('{}/llm.text_encoder.{}.zip'.format(model_dir, 'fp16' if self.fp16 is True else 'fp32'),
                                 '{}/llm.llm.{}.zip'.format(model_dir, 'fp16' if self.fp16 is True else 'fp32'),
                                 '{}/flow.encoder.{}.zip'.format(model_dir, 'fp16' if self.fp16 is True else 'fp32'))
         if load_trt:
             self.model.load_trt('{}/flow.decoder.estimator.{}.v100.plan'.format(model_dir, 'fp16' if self.fp16 is True else 'fp32'))
-=======
-            self.model.load_jit('{}/llm.text_encoder.fp16.zip'.format(model_dir),
-                                '{}/llm.llm.fp16.zip'.format(model_dir),
-                                '{}/flow.encoder.fp32.zip'.format(model_dir))
-            logger.success('Loaded jit model from {}'.format(model_dir))
-        if load_onnx:
-            self.model.load_onnx('{}/flow.decoder.estimator.fp32.onnx'.format(model_dir))
-            logger.success('Loaded onnx model from {}'.format(model_dir))
->>>>>>> da622e7c
         del configs
         logger.success('Loaded model from {}'.format(model_dir))
 
@@ -87,13 +68,8 @@
             start_time = time.time()
             logger.info('synthesis text {}'.format(i))
             for model_output in self.model.tts(**model_input, stream=stream, speed=speed):
-<<<<<<< HEAD
                 speech_len = model_output['tts_speech'].shape[1] / self.sample_rate
                 logging.info('yield speech len {}, rtf {}'.format(speech_len, (time.time() - start_time) / speech_len))
-=======
-                speech_len = model_output['tts_speech'].shape[1] / 22050
-                logger.info('yield speech len {}, rtf {}'.format(speech_len, (time.time() - start_time) / speech_len))
->>>>>>> da622e7c
                 yield model_output
                 start_time = time.time()
 
@@ -106,7 +82,6 @@
             start_time = time.time()
             logger.info('synthesis text {}'.format(i))
             for model_output in self.model.tts(**model_input, stream=stream, speed=speed):
-<<<<<<< HEAD
                 speech_len = model_output['tts_speech'].shape[1] / self.sample_rate
                 logging.info('yield speech len {}, rtf {}'.format(speech_len, (time.time() - start_time) / speech_len))
                 yield model_output
@@ -116,7 +91,7 @@
         for i in tqdm(self.frontend.text_normalize(tts_text, split=True, text_frontend=text_frontend)):
             model_input = self.frontend.frontend_cross_lingual(i, prompt_speech_16k, self.sample_rate)
             start_time = time.time()
-            logging.info('synthesis text {}'.format(i))
+            logger.info('synthesis text {}'.format(i))
             for model_output in self.model.tts(**model_input, stream=stream, speed=speed):
                 speech_len = model_output['tts_speech'].shape[1] / self.sample_rate
                 logging.info('yield speech len {}, rtf {}'.format(speech_len, (time.time() - start_time) / speech_len))
@@ -135,29 +110,6 @@
             for model_output in self.model.tts(**model_input, stream=stream, speed=speed):
                 speech_len = model_output['tts_speech'].shape[1] / self.sample_rate
                 logging.info('yield speech len {}, rtf {}'.format(speech_len, (time.time() - start_time) / speech_len))
-=======
-                speech_len = model_output['tts_speech'].shape[1] / 22050
-                logger.info('yield speech len {}, rtf {}'.format(speech_len, (time.time() - start_time) / speech_len))
-                yield model_output
-                start_time = time.time()
-
-    def inference_cross_lingual(self, tts_text, prompt_speech_16k, stream=False, speed=1.0):
-        if self.frontend.instruct is True:
-            raise ValueError('{} do not support cross_lingual inference'.format(self.model_dir))
-        for i in tqdm(self.frontend.text_normalize(tts_text, split=True)):
-            model_input = self.frontend.frontend_cross_lingual(i, prompt_speech_16k)
-            for model_output in self.model.tts(**model_input, stream=stream, speed=speed):
-                yield model_output
-        logger.success('Synthesis done')
-
-    def inference_instruct(self, tts_text, prompt_speech_16k, instruct_text, stream=False, speed=1.0):
-        if self.frontend.instruct is False:
-            raise ValueError('{} do not support instruct inference'.format(self.model_dir))
-        instruct_text = self.frontend.text_normalize(instruct_text, split=False)
-        for i in tqdm(self.frontend.text_normalize(tts_text, split=True)):
-            model_input = self.frontend.frontend_instruct(i, instruct_text, prompt_speech_16k)
-            for model_output in self.model.tts(**model_input, stream=stream, speed=speed):
->>>>>>> da622e7c
                 yield model_output
         logger.success('Synthesis done')
 
@@ -165,13 +117,8 @@
         model_input = self.frontend.frontend_vc(source_speech_16k, prompt_speech_16k, self.sample_rate)
         start_time = time.time()
         for model_output in self.model.vc(**model_input, stream=stream, speed=speed):
-<<<<<<< HEAD
             speech_len = model_output['tts_speech'].shape[1] / self.sample_rate
             logging.info('yield speech len {}, rtf {}'.format(speech_len, (time.time() - start_time) / speech_len))
-=======
-            speech_len = model_output['tts_speech'].shape[1] / 22050
-            logger.info('yield speech len {}, rtf {}'.format(speech_len, (time.time() - start_time) / speech_len))
->>>>>>> da622e7c
             yield model_output
             start_time = time.time()
 
