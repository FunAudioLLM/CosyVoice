# Copyright (c) 2024 Alibaba Inc (authors: Xiang Lyu)
#
# Licensed under the Apache License, Version 2.0 (the "License");
# you may not use this file except in compliance with the License.
# You may obtain a copy of the License at
#
#   http://www.apache.org/licenses/LICENSE-2.0
#
# Unless required by applicable law or agreed to in writing, software
# distributed under the License is distributed on an "AS IS" BASIS,
# WITHOUT WARRANTIES OR CONDITIONS OF ANY KIND, either express or implied.
# See the License for the specific language governing permissions and
# limitations under the License.
from functools import partial
from typing import Generator
import json
import onnxruntime
import torch
import numpy as np
import whisper
from typing import Callable
import torchaudio.compliance.kaldi as kaldi
import torchaudio
import os
import re
import inflect
import logging
try:
    import ttsfrd
    use_ttsfrd = True
except ImportError:
    logging.warning("failed to import ttsfrd, use WeTextProcessing instead")
    from tn.chinese.normalizer import Normalizer as ZhNormalizer
    from tn.english.normalizer import Normalizer as EnNormalizer
    use_ttsfrd = False
from cosyvoice.utils.file_utils import logging
from cosyvoice.utils.frontend_utils import contains_chinese, replace_blank, replace_corner_mark, remove_bracket, spell_out_number, split_paragraph, is_only_punctuation


class CosyVoiceFrontEnd:

    def __init__(self,
                 get_tokenizer: Callable,
                 feat_extractor: Callable,
                 campplus_model: str,
                 speech_tokenizer_model: str,
                 spk2info: str = '',
                 allowed_special: str = 'all'):
        self.tokenizer = get_tokenizer()
        self.feat_extractor = feat_extractor
        self.device = torch.device('cuda' if torch.cuda.is_available() else 'cpu')
        option = onnxruntime.SessionOptions()
        option.graph_optimization_level = onnxruntime.GraphOptimizationLevel.ORT_ENABLE_ALL
        option.intra_op_num_threads = 1
        self.campplus_session = onnxruntime.InferenceSession(campplus_model, sess_options=option, providers=["CPUExecutionProvider"])
        self.speech_tokenizer_session = onnxruntime.InferenceSession(speech_tokenizer_model, sess_options=option,
                                                                     providers=["CUDAExecutionProvider" if torch.cuda.is_available() else
                                                                                "CPUExecutionProvider"])
        if os.path.exists(spk2info):
            self.spk2info = torch.load(spk2info, map_location=self.device,weights_only=True)
        else:
            self.spk2info = {}
        self.allowed_special = allowed_special
        self.use_ttsfrd = use_ttsfrd
        if self.use_ttsfrd:
            self.frd = ttsfrd.TtsFrontendEngine()
            ROOT_DIR = os.path.dirname(os.path.abspath(__file__))
            assert self.frd.initialize('{}/../../pretrained_models/CosyVoice-ttsfrd/resource'.format(ROOT_DIR)) is True, \
                'failed to initialize ttsfrd resource'
            self.frd.set_lang_type('pinyinvg')
        else:
            self.zh_tn_model = ZhNormalizer(remove_erhua=False, full_to_half=False, overwrite_cache=True)
            self.en_tn_model = EnNormalizer()
            self.inflect_parser = inflect.engine()

    def _extract_text_token(self, text):
        if isinstance(text, Generator):
            logging.info('get tts_text generator, will return _extract_text_token_generator!')
            # NOTE add a dummy text_token_len for compatibility
            return self._extract_text_token_generator(text), torch.tensor([0], dtype=torch.int32).to(self.device)
        else:
            text_token = self.tokenizer.encode(text, allowed_special=self.allowed_special)
            text_token = torch.tensor([text_token], dtype=torch.int32).to(self.device)
            text_token_len = torch.tensor([text_token.shape[1]], dtype=torch.int32).to(self.device)
            return text_token, text_token_len

    def _extract_text_token_generator(self, text_generator):
        for text in text_generator:
            text_token, _ = self._extract_text_token(text)
            for i in range(text_token.shape[1]):
                yield text_token[:, i: i + 1]

    def _extract_speech_token(self, speech):
        assert speech.shape[1] / 16000 <= 30, 'do not support extract speech token for audio longer than 30s'
        feat = whisper.log_mel_spectrogram(speech, n_mels=128)
        speech_token = self.speech_tokenizer_session.run(None,
                                                         {self.speech_tokenizer_session.get_inputs()[0].name:
                                                          feat.detach().cpu().numpy(),
                                                          self.speech_tokenizer_session.get_inputs()[1].name:
                                                          np.array([feat.shape[2]], dtype=np.int32)})[0].flatten().tolist()
        speech_token = torch.tensor([speech_token], dtype=torch.int32).to(self.device)
        speech_token_len = torch.tensor([speech_token.shape[1]], dtype=torch.int32).to(self.device)
        return speech_token, speech_token_len

    def _extract_spk_embedding(self, speech):
        feat = kaldi.fbank(speech,
                           num_mel_bins=80,
                           dither=0,
                           sample_frequency=16000)
        feat = feat - feat.mean(dim=0, keepdim=True)
        embedding = self.campplus_session.run(None,
                                              {self.campplus_session.get_inputs()[0].name: feat.unsqueeze(dim=0).cpu().numpy()})[0].flatten().tolist()
        embedding = torch.tensor([embedding]).to(self.device)
        return embedding

    def _extract_speech_feat(self, speech):
        speech_feat = self.feat_extractor(speech).squeeze(dim=0).transpose(0, 1).to(self.device)
        speech_feat = speech_feat.unsqueeze(dim=0)
        speech_feat_len = torch.tensor([speech_feat.shape[1]], dtype=torch.int32).to(self.device)
        return speech_feat, speech_feat_len

    def text_normalize(self, text, split=True, text_frontend=True):
        if isinstance(text, Generator):
            logging.info('get tts_text generator, will skip text_normalize!')
            return [text]
        if text_frontend is False:
            return [text] if split is True else text
        text = text.strip()
<<<<<<< HEAD
        if contains_chinese(text):
            if self.use_ttsfrd:
                text = self.frd.get_frd_extra_info(text, 'input')
            else:
                text = self.zh_tn_model.normalize(text)
            text = text.replace("\n", "")
            text = replace_blank(text)
            text = replace_corner_mark(text)
            text = text.replace(".", "。")
            text = text.replace(" - ", "，")
            text = remove_bracket(text)
            text = text.replace(r"、","[breath]")
            text = re.sub(r'[，,]+$', '。', text)
            texts = list(split_paragraph(text, partial(self.tokenizer.encode, allowed_special=self.allowed_special), "zh", token_max_n=80,
                                         token_min_n=60, merge_len=20, comma_split=False))
=======
        if self.use_ttsfrd:
            texts = [i["text"] for i in json.loads(self.frd.do_voicegen_frd(text))["sentences"]]
            text = ''.join(texts)
>>>>>>> da3f1299
        else:
            if contains_chinese(text):
                text = self.zh_tn_model.normalize(text)
                text = text.replace("\n", "")
                text = replace_blank(text)
                text = replace_corner_mark(text)
                text = text.replace(".", "。")
                text = text.replace(" - ", "，")
                text = remove_bracket(text)
                text = re.sub(r'[，,、]+$', '。', text)
                texts = list(split_paragraph(text, partial(self.tokenizer.encode, allowed_special=self.allowed_special), "zh", token_max_n=80,
                                             token_min_n=60, merge_len=20, comma_split=False))
            else:
                text = self.en_tn_model.normalize(text)
                text = spell_out_number(text, self.inflect_parser)
                texts = list(split_paragraph(text, partial(self.tokenizer.encode, allowed_special=self.allowed_special), "en", token_max_n=80,
                                             token_min_n=60, merge_len=20, comma_split=False))
        texts = [i for i in texts if not is_only_punctuation(i)]
        return texts if split is True else text

    def frontend_sft(self, tts_text, spk_id):
        tts_text_token, tts_text_token_len = self._extract_text_token(tts_text)
        embedding = self.spk2info[spk_id]['embedding']
        model_input = {'text': tts_text_token, 'text_len': tts_text_token_len, 'llm_embedding': embedding, 'flow_embedding': embedding}
        return model_input

    def frontend_zero_shot(self, tts_text, prompt_text, prompt_speech_16k, resample_rate):
        tts_text_token, tts_text_token_len = self._extract_text_token(tts_text)
        prompt_text_token, prompt_text_token_len = self._extract_text_token(prompt_text)
        prompt_speech_resample = torchaudio.transforms.Resample(orig_freq=16000, new_freq=resample_rate)(prompt_speech_16k)
        speech_feat, speech_feat_len = self._extract_speech_feat(prompt_speech_resample)
        speech_token, speech_token_len = self._extract_speech_token(prompt_speech_16k)
        if resample_rate == 24000:
            # cosyvoice2, force speech_feat % speech_token = 2
            token_len = min(int(speech_feat.shape[1] / 2), speech_token.shape[1])
            speech_feat, speech_feat_len[:] = speech_feat[:, :2 * token_len], 2 * token_len
            speech_token, speech_token_len[:] = speech_token[:, :token_len], token_len
        embedding = self._extract_spk_embedding(prompt_speech_16k)
        model_input = {'text': tts_text_token, 'text_len': tts_text_token_len,
                       'prompt_text': prompt_text_token, 'prompt_text_len': prompt_text_token_len,
                       'llm_prompt_speech_token': speech_token, 'llm_prompt_speech_token_len': speech_token_len,
                       'flow_prompt_speech_token': speech_token, 'flow_prompt_speech_token_len': speech_token_len,
                       'prompt_speech_feat': speech_feat, 'prompt_speech_feat_len': speech_feat_len,
                       'llm_embedding': embedding, 'flow_embedding': embedding}
        return model_input

    def frontend_cross_lingual(self, tts_text, prompt_speech_16k, resample_rate):
        model_input = self.frontend_zero_shot(tts_text, '', prompt_speech_16k, resample_rate)
        # in cross lingual mode, we remove prompt in llm
        del model_input['prompt_text']
        del model_input['prompt_text_len']
        del model_input['llm_prompt_speech_token']
        del model_input['llm_prompt_speech_token_len']
        return model_input

    def frontend_instruct(self, tts_text, spk_id, instruct_text):
        model_input = self.frontend_sft(tts_text, spk_id)
        # in instruct mode, we remove spk_embedding in llm due to information leakage
        del model_input['llm_embedding']
        instruct_text_token, instruct_text_token_len = self._extract_text_token(instruct_text + '<endofprompt>')
        model_input['prompt_text'] = instruct_text_token
        model_input['prompt_text_len'] = instruct_text_token_len
        return model_input

    def frontend_instruct2(self, tts_text, instruct_text, prompt_speech_16k, resample_rate):
        model_input = self.frontend_zero_shot(tts_text, instruct_text + '<|endofprompt|>', prompt_speech_16k, resample_rate)
        del model_input['llm_prompt_speech_token']
        del model_input['llm_prompt_speech_token_len']
        return model_input

    def frontend_vc(self, source_speech_16k, prompt_speech_16k, resample_rate):
        prompt_speech_token, prompt_speech_token_len = self._extract_speech_token(prompt_speech_16k)
        prompt_speech_resample = torchaudio.transforms.Resample(orig_freq=16000, new_freq=resample_rate)(prompt_speech_16k)
        prompt_speech_feat, prompt_speech_feat_len = self._extract_speech_feat(prompt_speech_resample)
        embedding = self._extract_spk_embedding(prompt_speech_16k)
        source_speech_token, source_speech_token_len = self._extract_speech_token(source_speech_16k)
        model_input = {'source_speech_token': source_speech_token, 'source_speech_token_len': source_speech_token_len,
                       'flow_prompt_speech_token': prompt_speech_token, 'flow_prompt_speech_token_len': prompt_speech_token_len,
                       'prompt_speech_feat': prompt_speech_feat, 'prompt_speech_feat_len': prompt_speech_feat_len,
                       'flow_embedding': embedding}
        return model_input<|MERGE_RESOLUTION|>--- conflicted
+++ resolved
@@ -126,27 +126,9 @@
         if text_frontend is False:
             return [text] if split is True else text
         text = text.strip()
-<<<<<<< HEAD
-        if contains_chinese(text):
-            if self.use_ttsfrd:
-                text = self.frd.get_frd_extra_info(text, 'input')
-            else:
-                text = self.zh_tn_model.normalize(text)
-            text = text.replace("\n", "")
-            text = replace_blank(text)
-            text = replace_corner_mark(text)
-            text = text.replace(".", "。")
-            text = text.replace(" - ", "，")
-            text = remove_bracket(text)
-            text = text.replace(r"、","[breath]")
-            text = re.sub(r'[，,]+$', '。', text)
-            texts = list(split_paragraph(text, partial(self.tokenizer.encode, allowed_special=self.allowed_special), "zh", token_max_n=80,
-                                         token_min_n=60, merge_len=20, comma_split=False))
-=======
         if self.use_ttsfrd:
             texts = [i["text"] for i in json.loads(self.frd.do_voicegen_frd(text))["sentences"]]
             text = ''.join(texts)
->>>>>>> da3f1299
         else:
             if contains_chinese(text):
                 text = self.zh_tn_model.normalize(text)
@@ -156,9 +138,10 @@
                 text = text.replace(".", "。")
                 text = text.replace(" - ", "，")
                 text = remove_bracket(text)
-                text = re.sub(r'[，,、]+$', '。', text)
+                text = text.replace(r"、","[breath]")
+                text = re.sub(r'[，,]+$', '。', text)
                 texts = list(split_paragraph(text, partial(self.tokenizer.encode, allowed_special=self.allowed_special), "zh", token_max_n=80,
-                                             token_min_n=60, merge_len=20, comma_split=False))
+                                            token_min_n=60, merge_len=20, comma_split=False))
             else:
                 text = self.en_tn_model.normalize(text)
                 text = spell_out_number(text, self.inflect_parser)
