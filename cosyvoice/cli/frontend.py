--- conflicted
+++ resolved
@@ -160,26 +160,6 @@
 
     def frontend_zero_shot(self, tts_text, prompt_text, prompt_speech_16k, resample_rate, zero_shot_spk_id):
         tts_text_token, tts_text_token_len = self._extract_text_token(tts_text)
-<<<<<<< HEAD
-        prompt_text_token, prompt_text_token_len = self._extract_text_token(prompt_text)
-        prompt_speech_16k = prompt_speech_16k.to(self.device)
-        resampler = torchaudio.transforms.Resample(orig_freq=16000, new_freq=resample_rate).to(self.device)
-        prompt_speech_resample = resampler(prompt_speech_16k)
-        speech_feat, speech_feat_len = self._extract_speech_feat(prompt_speech_resample)
-        speech_token, speech_token_len = self._extract_speech_token(prompt_speech_16k)
-        if resample_rate == 24000:
-            # cosyvoice2, force speech_feat % speech_token = 2
-            token_len = min(int(speech_feat.shape[1] / 2), speech_token.shape[1])
-            speech_feat, speech_feat_len[:] = speech_feat[:, :2 * token_len], 2 * token_len
-            speech_token, speech_token_len[:] = speech_token[:, :token_len], token_len
-        embedding = self._extract_spk_embedding(prompt_speech_16k)
-        model_input = {'text': tts_text_token, 'text_len': tts_text_token_len,
-                       'prompt_text': prompt_text_token, 'prompt_text_len': prompt_text_token_len,
-                       'llm_prompt_speech_token': speech_token, 'llm_prompt_speech_token_len': speech_token_len,
-                       'flow_prompt_speech_token': speech_token, 'flow_prompt_speech_token_len': speech_token_len,
-                       'prompt_speech_feat': speech_feat, 'prompt_speech_feat_len': speech_feat_len,
-                       'llm_embedding': embedding, 'flow_embedding': embedding}
-=======
         if zero_shot_spk_id == '':
             prompt_text_token, prompt_text_token_len = self._extract_text_token(prompt_text)
             prompt_speech_resample = torchaudio.transforms.Resample(orig_freq=16000, new_freq=resample_rate)(prompt_speech_16k)
@@ -200,7 +180,6 @@
             model_input = self.spk2info[zero_shot_spk_id]
         model_input['text'] = tts_text_token
         model_input['text_len'] = tts_text_token_len
->>>>>>> 8d67d17f
         return model_input
 
     def frontend_cross_lingual(self, tts_text, prompt_speech_16k, resample_rate):
