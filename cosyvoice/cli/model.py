--- conflicted
+++ resolved
@@ -287,7 +287,7 @@
             self.llm_end_dict.pop(this_uuid)
             self.mel_overlap_dict.pop(this_uuid)
             self.hift_cache_dict.pop(this_uuid)
-<<<<<<< HEAD
+            self.flow_cache_dict.pop(this_uuid)
             import gc
             gc.collect()
         self.clear_cache()
@@ -299,10 +299,7 @@
             torch.mps.empty_cache()
         elif torch.xpu.is_available():
             torch.xpu.empty_cache()
-=======
-            self.flow_cache_dict.pop(this_uuid)
-        torch.cuda.empty_cache()
->>>>>>> 9dc559fc
+
 
 
 class CosyVoice2Model(CosyVoiceModel):
@@ -311,9 +308,9 @@
                  llm: torch.nn.Module,
                  flow: torch.nn.Module,
                  hift: torch.nn.Module,
-<<<<<<< HEAD
-                 fp16: bool):
-
+                 fp16: bool,
+                 use_flow_cache: bool):
+            
         self.device = torch.device('cpu')
 
         if torch.cuda.is_available():
@@ -325,11 +322,7 @@
         else:
             self.device = torch.device('cpu')
 
-=======
-                 fp16: bool,
-                 use_flow_cache: bool):
-        self.device = torch.device('cuda' if torch.cuda.is_available() else 'cpu')
->>>>>>> 9dc559fc
+
         self.llm = llm
         self.flow = flow
         self.hift = hift
@@ -495,16 +488,12 @@
         with self.lock:
             self.tts_speech_token_dict.pop(this_uuid)
             self.llm_end_dict.pop(this_uuid)
-<<<<<<< HEAD
-
+            self.hift_cache_dict.pop(this_uuid)
+            self.flow_cache_dict.pop(this_uuid)
+    
         if torch.cuda.is_available():
             torch.cuda.empty_cache()
         elif torch.backends.mps.is_available():
             torch.mps.empty_cache()
         elif torch.xpu.is_available():
-            torch.xpu.empty_cache()
-=======
-            self.hift_cache_dict.pop(this_uuid)
-            self.flow_cache_dict.pop(this_uuid)
-        torch.cuda.empty_cache()
->>>>>>> 9dc559fc
+            torch.xpu.empty_cache()