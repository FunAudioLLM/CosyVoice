# Copyright (c) 2024 Alibaba Inc (authors: Xiang Lyu)
#
# Licensed under the Apache License, Version 2.0 (the "License");
# you may not use this file except in compliance with the License.
# You may obtain a copy of the License at
#
#   http://www.apache.org/licenses/LICENSE-2.0
#
# Unless required by applicable law or agreed to in writing, software
# distributed under the License is distributed on an "AS IS" BASIS,
# WITHOUT WARRANTIES OR CONDITIONS OF ANY KIND, either express or implied.
# See the License for the specific language governing permissions and
# limitations under the License.
<<<<<<< HEAD
from loguru import logger
=======
import os
from typing import Generator
>>>>>>> 95e99e04
import torch
import numpy as np
import threading
import time
from torch.nn import functional as F
from contextlib import nullcontext
import uuid
<<<<<<< HEAD
from cosyvoice.utils.common import fade_in_out, fade_in_out_audio
=======
from cosyvoice.utils.common import fade_in_out
from cosyvoice.utils.file_utils import convert_onnx_to_trt

>>>>>>> 95e99e04

class CosyVoiceModel:

    def __init__(self,
                 llm: torch.nn.Module,
                 flow: torch.nn.Module,
                 hift: torch.nn.Module,
                 fp16: bool):
        self.device = torch.device('cuda' if torch.cuda.is_available() else 'cpu')
        self.llm = llm
        self.flow = flow
        self.hift = hift
        self.fp16 = fp16
        self.llm.fp16 = fp16
        self.flow.fp16 = fp16
        if self.fp16 is True:
            self.llm.half()
            self.flow.half()
        self.token_min_hop_len = 2 * self.flow.input_frame_rate
        self.token_max_hop_len = 4 * self.flow.input_frame_rate
        self.token_overlap_len = 20
        # here we fix set flow.decoder.estimator.static_chunk_size = 0 for compatibability
        self.flow.decoder.estimator.static_chunk_size = 0
        # mel fade in out
        self.mel_overlap_len = int(self.token_overlap_len / self.flow.input_frame_rate * 22050 / 256)
        self.mel_window = np.hamming(2 * self.mel_overlap_len)
        # hift cache
        self.mel_cache_len = 20
        self.source_cache_len = int(self.mel_cache_len * 256)
        # speech fade in out
        self.speech_window = np.hamming(2 * self.source_cache_len)
        # rtf and decoding related
        self.stream_scale_factor = 1
        assert self.stream_scale_factor >= 1, 'stream_scale_factor should be greater than 1, change it according to your actual rtf'
        self.llm_context = torch.cuda.stream(torch.cuda.Stream(self.device)) if torch.cuda.is_available() else nullcontext()
        self.lock = threading.Lock()
        # dict used to store session related variable
        self.tts_speech_token_dict = {}
        self.llm_end_dict = {}
        self.mel_overlap_dict = {}
        self.flow_cache_dict = {}
        self.hift_cache_dict = {}

    def load(self, llm_model, flow_model, hift_model):
        self.llm.load_state_dict(torch.load(llm_model, map_location=self.device), strict=True)
        self.llm.to(self.device).eval()
        self.flow.load_state_dict(torch.load(flow_model, map_location=self.device), strict=True)
        self.flow.to(self.device).eval()
        # in case hift_model is a hifigan model
        hift_state_dict = {k.replace('generator.', ''): v for k, v in torch.load(hift_model, map_location=self.device).items()}
        self.hift.load_state_dict(hift_state_dict, strict=True)
        self.hift.to(self.device).eval()

    def load_jit(self, llm_text_encoder_model, llm_llm_model, flow_encoder_model):
        llm_text_encoder = torch.jit.load(llm_text_encoder_model, map_location=self.device)
        self.llm.text_encoder = llm_text_encoder
        llm_llm = torch.jit.load(llm_llm_model, map_location=self.device)
        self.llm.llm = llm_llm
        flow_encoder = torch.jit.load(flow_encoder_model, map_location=self.device)
        self.flow.encoder = flow_encoder

    def load_trt(self, flow_decoder_estimator_model, flow_decoder_onnx_model, fp16):
        assert torch.cuda.is_available(), 'tensorrt only supports gpu!'
        if not os.path.exists(flow_decoder_estimator_model):
            convert_onnx_to_trt(flow_decoder_estimator_model, flow_decoder_onnx_model, fp16)
        if os.path.getsize(flow_decoder_estimator_model) == 0:
            raise ValueError('{} is empty file, delete it and export again!'.format(flow_decoder_estimator_model))
        del self.flow.decoder.estimator
        import tensorrt as trt
        with open(flow_decoder_estimator_model, 'rb') as f:
            self.flow.decoder.estimator_engine = trt.Runtime(trt.Logger(trt.Logger.INFO)).deserialize_cuda_engine(f.read())
        if self.flow.decoder.estimator_engine is None:
            raise ValueError('failed to load trt {}'.format(flow_decoder_estimator_model))
        self.flow.decoder.estimator = self.flow.decoder.estimator_engine.create_execution_context()

    def llm_job(self, text, prompt_text, llm_prompt_speech_token, llm_embedding, uuid):
        with self.llm_context:
            if isinstance(text, Generator):
                assert isinstance(self, CosyVoice2Model), 'streaming input text is only implemented for CosyVoice2!'
                for i in self.llm.inference_bistream(text=text,
                                                     prompt_text=prompt_text.to(self.device),
                                                     prompt_text_len=torch.tensor([prompt_text.shape[1]], dtype=torch.int32).to(self.device),
                                                     prompt_speech_token=llm_prompt_speech_token.to(self.device),
                                                     prompt_speech_token_len=torch.tensor([llm_prompt_speech_token.shape[1]], dtype=torch.int32).to(self.device),
                                                     embedding=llm_embedding.to(self.device)):
                    self.tts_speech_token_dict[uuid].append(i)
            else:
                for i in self.llm.inference(text=text.to(self.device),
                                            text_len=torch.tensor([text.shape[1]], dtype=torch.int32).to(self.device),
                                            prompt_text=prompt_text.to(self.device),
                                            prompt_text_len=torch.tensor([prompt_text.shape[1]], dtype=torch.int32).to(self.device),
                                            prompt_speech_token=llm_prompt_speech_token.to(self.device),
                                            prompt_speech_token_len=torch.tensor([llm_prompt_speech_token.shape[1]], dtype=torch.int32).to(self.device),
                                            embedding=llm_embedding.to(self.device)):
                    self.tts_speech_token_dict[uuid].append(i)
        self.llm_end_dict[uuid] = True

    def token2wav(self, token, prompt_token, prompt_feat, embedding, uuid, finalize=False, speed=1.0):
        tts_mel, flow_cache = self.flow.inference(token=token.to(self.device),
                                                  token_len=torch.tensor([token.shape[1]], dtype=torch.int32).to(self.device),
                                                  prompt_token=prompt_token.to(self.device),
                                                  prompt_token_len=torch.tensor([prompt_token.shape[1]], dtype=torch.int32).to(self.device),
                                                  prompt_feat=prompt_feat.to(self.device),
                                                  prompt_feat_len=torch.tensor([prompt_feat.shape[1]], dtype=torch.int32).to(self.device),
                                                  embedding=embedding.to(self.device),
                                                  flow_cache=self.flow_cache_dict[uuid])
        self.flow_cache_dict[uuid] = flow_cache

        # mel overlap fade in out
        if self.mel_overlap_dict[uuid].shape[2] != 0:
            tts_mel = fade_in_out(tts_mel, self.mel_overlap_dict[uuid], self.mel_window)
        # append hift cache
        if self.hift_cache_dict[uuid] is not None:
            hift_cache_mel, hift_cache_source = self.hift_cache_dict[uuid]['mel'], self.hift_cache_dict[uuid]['source']
            tts_mel = torch.concat([hift_cache_mel, tts_mel], dim=2)
        else:
            hift_cache_source = torch.zeros(1, 1, 0)
        # keep overlap mel and hift cache
        if finalize is False:
            self.mel_overlap_dict[uuid] = tts_mel[:, :, -self.mel_overlap_len:]
            tts_mel = tts_mel[:, :, :-self.mel_overlap_len]
            tts_speech, tts_source = self.hift.inference(speech_feat=tts_mel, cache_source=hift_cache_source)
            if self.hift_cache_dict[uuid] is not None:
                tts_speech = fade_in_out(tts_speech, self.hift_cache_dict[uuid]['speech'], self.speech_window)
            self.hift_cache_dict[uuid] = {'mel': tts_mel[:, :, -self.mel_cache_len:],
                                          'source': tts_source[:, :, -self.source_cache_len:],
                                          'speech': tts_speech[:, -self.source_cache_len:]}
            tts_speech = tts_speech[:, :-self.source_cache_len]
        else:
            if speed != 1.0:
                assert self.hift_cache_dict[uuid] is None, 'speed change only support non-stream inference mode'
                tts_mel = F.interpolate(tts_mel, size=int(tts_mel.shape[2] / speed), mode='linear')
            tts_speech, tts_source = self.hift.inference(speech_feat=tts_mel, cache_source=hift_cache_source)
            if self.hift_cache_dict[uuid] is not None:
                tts_speech = fade_in_out(tts_speech, self.hift_cache_dict[uuid]['speech'], self.speech_window)
        tts_speech = fade_in_out_audio(tts_speech)
        return tts_speech

    def tts(self, text, flow_embedding, llm_embedding=torch.zeros(0, 192),
            prompt_text=torch.zeros(1, 0, dtype=torch.int32),
            llm_prompt_speech_token=torch.zeros(1, 0, dtype=torch.int32),
            flow_prompt_speech_token=torch.zeros(1, 0, dtype=torch.int32),
            prompt_speech_feat=torch.zeros(1, 0, 80), stream=False, speed=1.0, **kwargs):
        # this_uuid is used to track variables related to this inference thread
        this_uuid = str(uuid.uuid1())
        with self.lock:
            self.tts_speech_token_dict[this_uuid], self.llm_end_dict[this_uuid] = [], False
            self.hift_cache_dict[this_uuid] = None
            self.mel_overlap_dict[this_uuid] = torch.zeros(1, 80, 0)
            self.flow_cache_dict[this_uuid] = torch.zeros(1, 80, 0, 2)
        p = threading.Thread(target=self.llm_job, args=(text, prompt_text, llm_prompt_speech_token, llm_embedding, this_uuid))
        p.start()
        if stream is True:
            token_hop_len = self.token_min_hop_len
            while True:
                time.sleep(0.01)
                if len(self.tts_speech_token_dict[this_uuid]) >= token_hop_len + self.token_overlap_len:
                    this_tts_speech_token = torch.tensor(self.tts_speech_token_dict[this_uuid][:token_hop_len + self.token_overlap_len]) \
                        .unsqueeze(dim=0)
                    this_tts_speech = self.token2wav(
                        token=this_tts_speech_token,
                        prompt_token=flow_prompt_speech_token,
                        prompt_feat=prompt_speech_feat,
                        embedding=flow_embedding,
                        uuid=this_uuid,
                        finalize=False
                    )
                    yield {'tts_speech': this_tts_speech.cpu()}
                    with self.lock:
                        self.tts_speech_token_dict[this_uuid] = self.tts_speech_token_dict[this_uuid][token_hop_len:]
                    # increase token_hop_len for better speech quality
                    token_hop_len = min(self.token_max_hop_len, int(token_hop_len * self.stream_scale_factor))
                if self.llm_end_dict[this_uuid] is True and len(self.tts_speech_token_dict[this_uuid]) < token_hop_len + self.token_overlap_len:
                    break
            p.join()
            # deal with remain tokens, make sure inference remain token len equals token_hop_len when cache_speech is not None
            this_tts_speech_token = torch.tensor(self.tts_speech_token_dict[this_uuid]).unsqueeze(dim=0)
            this_tts_speech = self.token2wav(token=this_tts_speech_token,
                                             prompt_token=flow_prompt_speech_token,
                                             prompt_feat=prompt_speech_feat,
                                             embedding=flow_embedding,
                                             uuid=this_uuid,
                                             finalize=True)
            yield {'tts_speech': this_tts_speech.cpu()}
        else:
            # deal with all tokens
            p.join()
            this_tts_speech_token = torch.tensor(self.tts_speech_token_dict[this_uuid]).unsqueeze(dim=0)
            this_tts_speech = self.token2wav(token=this_tts_speech_token,
                                             prompt_token=flow_prompt_speech_token,
                                             prompt_feat=prompt_speech_feat,
                                             embedding=flow_embedding,
                                             uuid=this_uuid,
                                             finalize=True,
                                             speed=speed)
            yield {'tts_speech': this_tts_speech.cpu()}
        with self.lock:
            self.tts_speech_token_dict.pop(this_uuid)
            self.llm_end_dict.pop(this_uuid)
            self.mel_overlap_dict.pop(this_uuid)
            self.hift_cache_dict.pop(this_uuid)
            self.flow_cache_dict.pop(this_uuid)
        torch.cuda.empty_cache()

    def vc(self, source_speech_token, flow_prompt_speech_token, prompt_speech_feat, flow_embedding, stream=False, speed=1.0, **kwargs):
        # this_uuid is used to track variables related to this inference thread
        this_uuid = str(uuid.uuid1())
        with self.lock:
            self.tts_speech_token_dict[this_uuid], self.llm_end_dict[this_uuid] = source_speech_token.flatten().tolist(), True
            self.hift_cache_dict[this_uuid] = None
            self.mel_overlap_dict[this_uuid] = torch.zeros(1, 80, 0)
            self.flow_cache_dict[this_uuid] = torch.zeros(1, 80, 0, 2)
        if stream is True:
            token_hop_len = self.token_min_hop_len
            while True:
                if len(self.tts_speech_token_dict[this_uuid]) >= token_hop_len + self.token_overlap_len:
                    this_tts_speech_token = torch.tensor(self.tts_speech_token_dict[this_uuid][:token_hop_len + self.token_overlap_len]) \
                        .unsqueeze(dim=0)
                    this_tts_speech = self.token2wav(token=this_tts_speech_token,
                                                     prompt_token=flow_prompt_speech_token,
                                                     prompt_feat=prompt_speech_feat,
                                                     embedding=flow_embedding,
                                                     uuid=this_uuid,
                                                     finalize=False)
                    yield {'tts_speech': this_tts_speech.cpu()}
                    with self.lock:
                        self.tts_speech_token_dict[this_uuid] = self.tts_speech_token_dict[this_uuid][token_hop_len:]
                    # increase token_hop_len for better speech quality
                    token_hop_len = min(self.token_max_hop_len, int(token_hop_len * self.stream_scale_factor))
                if self.llm_end_dict[this_uuid] is True and len(self.tts_speech_token_dict[this_uuid]) < token_hop_len + self.token_overlap_len:
                    break
            # deal with remain tokens, make sure inference remain token len equals token_hop_len when cache_speech is not None
            this_tts_speech_token = torch.tensor(self.tts_speech_token_dict[this_uuid]).unsqueeze(dim=0)
            this_tts_speech = self.token2wav(token=this_tts_speech_token,
                                             prompt_token=flow_prompt_speech_token,
                                             prompt_feat=prompt_speech_feat,
                                             embedding=flow_embedding,
                                             uuid=this_uuid,
                                             finalize=True)
            yield {'tts_speech': this_tts_speech.cpu()}
        else:
            # deal with all tokens
            this_tts_speech_token = torch.tensor(self.tts_speech_token_dict[this_uuid]).unsqueeze(dim=0)
            this_tts_speech = self.token2wav(token=this_tts_speech_token,
                                             prompt_token=flow_prompt_speech_token,
                                             prompt_feat=prompt_speech_feat,
                                             embedding=flow_embedding,
                                             uuid=this_uuid,
                                             finalize=True,
                                             speed=speed)
            yield {'tts_speech': this_tts_speech.cpu()}
        with self.lock:
            self.tts_speech_token_dict.pop(this_uuid)
            self.llm_end_dict.pop(this_uuid)
            self.mel_overlap_dict.pop(this_uuid)
            self.hift_cache_dict.pop(this_uuid)
        torch.cuda.empty_cache()


class CosyVoice2Model(CosyVoiceModel):

    def __init__(self,
                 llm: torch.nn.Module,
                 flow: torch.nn.Module,
                 hift: torch.nn.Module,
                 fp16: bool):
        self.device = torch.device('cuda' if torch.cuda.is_available() else 'cpu')
        self.llm = llm
        self.flow = flow
        self.hift = hift
        self.fp16 = fp16
        self.llm.fp16 = fp16
        self.flow.fp16 = fp16
        if self.fp16 is True:
            self.llm.half()
            self.flow.half()
        self.token_hop_len = 2 * self.flow.input_frame_rate
        # here we fix flow encoder/decoder decoding_chunk_size, in the future we will send it as arguments, or use cache
        self.flow.encoder.static_chunk_size = 2 * self.flow.input_frame_rate
        self.flow.decoder.estimator.static_chunk_size = 2 * self.flow.input_frame_rate * self.flow.token_mel_ratio
        # hift cache
        self.mel_cache_len = 8
        self.source_cache_len = int(self.mel_cache_len * 480)
        # speech fade in out
        self.speech_window = np.hamming(2 * self.source_cache_len)
        # rtf and decoding related
        self.stream_scale_factor = 1
        self.llm_context = torch.cuda.stream(torch.cuda.Stream(self.device)) if torch.cuda.is_available() else nullcontext()
        self.lock = threading.Lock()
        # dict used to store session related variable
        self.tts_speech_token_dict = {}
        self.llm_end_dict = {}
        self.hift_cache_dict = {}

    def load_jit(self, flow_encoder_model):
        flow_encoder = torch.jit.load(flow_encoder_model, map_location=self.device)
        self.flow.encoder = flow_encoder

    def token2wav(self, token, prompt_token, prompt_feat, embedding, uuid, token_offset, finalize=False, speed=1.0):
        tts_mel, _ = self.flow.inference(token=token.to(self.device),
                                         token_len=torch.tensor([token.shape[1]], dtype=torch.int32).to(self.device),
                                         prompt_token=prompt_token.to(self.device),
                                         prompt_token_len=torch.tensor([prompt_token.shape[1]], dtype=torch.int32).to(self.device),
                                         prompt_feat=prompt_feat.to(self.device),
                                         prompt_feat_len=torch.tensor([prompt_feat.shape[1]], dtype=torch.int32).to(self.device),
                                         embedding=embedding.to(self.device),
                                         finalize=finalize)
        tts_mel = tts_mel[:, :, token_offset * self.flow.token_mel_ratio:]
        # append hift cache
        if self.hift_cache_dict[uuid] is not None:
            hift_cache_mel, hift_cache_source = self.hift_cache_dict[uuid]['mel'], self.hift_cache_dict[uuid]['source']
            tts_mel = torch.concat([hift_cache_mel, tts_mel], dim=2)
        else:
            hift_cache_source = torch.zeros(1, 1, 0)
        # keep overlap mel and hift cache
        if finalize is False:
            tts_speech, tts_source = self.hift.inference(speech_feat=tts_mel, cache_source=hift_cache_source)
            if self.hift_cache_dict[uuid] is not None:
                tts_speech = fade_in_out(tts_speech, self.hift_cache_dict[uuid]['speech'], self.speech_window)
            self.hift_cache_dict[uuid] = {'mel': tts_mel[:, :, -self.mel_cache_len:],
                                          'source': tts_source[:, :, -self.source_cache_len:],
                                          'speech': tts_speech[:, -self.source_cache_len:]}
            tts_speech = tts_speech[:, :-self.source_cache_len]
        else:
            if speed != 1.0:
                assert self.hift_cache_dict[uuid] is None, 'speed change only support non-stream inference mode'
                tts_mel = F.interpolate(tts_mel, size=int(tts_mel.shape[2] / speed), mode='linear')
            tts_speech, tts_source = self.hift.inference(speech_feat=tts_mel, cache_source=hift_cache_source)
            if self.hift_cache_dict[uuid] is not None:
                tts_speech = fade_in_out(tts_speech, self.hift_cache_dict[uuid]['speech'], self.speech_window)
        return tts_speech

    def tts(self, text, flow_embedding, llm_embedding=torch.zeros(0, 192),
            prompt_text=torch.zeros(1, 0, dtype=torch.int32),
            llm_prompt_speech_token=torch.zeros(1, 0, dtype=torch.int32),
            flow_prompt_speech_token=torch.zeros(1, 0, dtype=torch.int32),
            prompt_speech_feat=torch.zeros(1, 0, 80), stream=False, speed=1.0, **kwargs):
        # this_uuid is used to track variables related to this inference thread
        this_uuid = str(uuid.uuid1())
        with self.lock:
            self.tts_speech_token_dict[this_uuid], self.llm_end_dict[this_uuid] = [], False
            self.hift_cache_dict[this_uuid] = None
        p = threading.Thread(target=self.llm_job, args=(text, prompt_text, llm_prompt_speech_token, llm_embedding, this_uuid))
        p.start()
        if stream is True:
            token_offset = 0
            while True:
                time.sleep(0.1)
                if len(self.tts_speech_token_dict[this_uuid]) - token_offset >= self.token_hop_len + self.flow.pre_lookahead_len:
                    this_tts_speech_token = torch.tensor(self.tts_speech_token_dict[this_uuid][:token_offset + self.token_hop_len + self.flow.pre_lookahead_len]).unsqueeze(dim=0)
                    this_tts_speech = self.token2wav(token=this_tts_speech_token,
                                                     prompt_token=flow_prompt_speech_token,
                                                     prompt_feat=prompt_speech_feat,
                                                     embedding=flow_embedding,
                                                     uuid=this_uuid,
                                                     token_offset=token_offset,
                                                     finalize=False)
                    token_offset += self.token_hop_len
                    yield {'tts_speech': this_tts_speech.cpu()}
                if self.llm_end_dict[this_uuid] is True and len(self.tts_speech_token_dict[this_uuid]) - token_offset < self.token_hop_len + self.flow.pre_lookahead_len:
                    break
            p.join()
            # deal with remain tokens, make sure inference remain token len equals token_hop_len when cache_speech is not None
            this_tts_speech_token = torch.tensor(self.tts_speech_token_dict[this_uuid]).unsqueeze(dim=0)
            this_tts_speech = self.token2wav(token=this_tts_speech_token,
                                             prompt_token=flow_prompt_speech_token,
                                             prompt_feat=prompt_speech_feat,
                                             embedding=flow_embedding,
                                             uuid=this_uuid,
                                             token_offset=token_offset,
                                             finalize=True)
            yield {'tts_speech': this_tts_speech.cpu()}
        else:
            # deal with all tokens
            p.join()
            this_tts_speech_token = torch.tensor(self.tts_speech_token_dict[this_uuid]).unsqueeze(dim=0)
            this_tts_speech = self.token2wav(token=this_tts_speech_token,
                                             prompt_token=flow_prompt_speech_token,
                                             prompt_feat=prompt_speech_feat,
                                             embedding=flow_embedding,
                                             uuid=this_uuid,
                                             token_offset=0,
                                             finalize=True,
                                             speed=speed)
            yield {'tts_speech': this_tts_speech.cpu()}
        with self.lock:
            self.tts_speech_token_dict.pop(this_uuid)
            self.llm_end_dict.pop(this_uuid)
        torch.cuda.empty_cache()<|MERGE_RESOLUTION|>--- conflicted
+++ resolved
@@ -11,12 +11,8 @@
 # WITHOUT WARRANTIES OR CONDITIONS OF ANY KIND, either express or implied.
 # See the License for the specific language governing permissions and
 # limitations under the License.
-<<<<<<< HEAD
+
 from loguru import logger
-=======
-import os
-from typing import Generator
->>>>>>> 95e99e04
 import torch
 import numpy as np
 import threading
@@ -24,13 +20,8 @@
 from torch.nn import functional as F
 from contextlib import nullcontext
 import uuid
-<<<<<<< HEAD
 from cosyvoice.utils.common import fade_in_out, fade_in_out_audio
-=======
-from cosyvoice.utils.common import fade_in_out
 from cosyvoice.utils.file_utils import convert_onnx_to_trt
-
->>>>>>> 95e99e04
 
 class CosyVoiceModel:
 
