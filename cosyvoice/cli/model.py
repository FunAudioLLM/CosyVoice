# Copyright (c) 2024 Alibaba Inc (authors: Xiang Lyu)
#
# Licensed under the Apache License, Version 2.0 (the "License");
# you may not use this file except in compliance with the License.
# You may obtain a copy of the License at
#
#   http://www.apache.org/licenses/LICENSE-2.0
#
# Unless required by applicable law or agreed to in writing, software
# distributed under the License is distributed on an "AS IS" BASIS,
# WITHOUT WARRANTIES OR CONDITIONS OF ANY KIND, either express or implied.
# See the License for the specific language governing permissions and
# limitations under the License.
import os
from typing import Generator
import torch
import numpy as np
import threading
import time
from torch.nn import functional as F
from contextlib import nullcontext
import uuid
from cosyvoice.utils.common import fade_in_out
from cosyvoice.utils.file_utils import convert_onnx_to_trt


class CosyVoiceModel:

    def __init__(self,
                 llm: torch.nn.Module,
                 flow: torch.nn.Module,
                 hift: torch.nn.Module,
<<<<<<< HEAD
                 fp16: bool):

        if torch.cuda.is_available():
            self.device = torch.device('cuda')
        elif torch.backends.mps.is_available():
            self.device = torch.device('mps')
        elif torch.xpu.is_available():
            self.device = torch.device('xpu')
        else:
            self.device = torch.device('cpu')

=======
                 fp16: bool = False):
        self.device = torch.device('cuda' if torch.cuda.is_available() else 'cpu')
>>>>>>> 8d67d17f
        self.llm = llm
        self.flow = flow
        self.hift = hift
        self.fp16 = fp16
        if self.fp16 is True:
            self.llm.half()
            self.flow.half()
        self.token_min_hop_len = 2 * self.flow.input_frame_rate
        self.token_max_hop_len = 4 * self.flow.input_frame_rate
        self.token_overlap_len = 20
        # mel fade in out
        self.mel_overlap_len = int(self.token_overlap_len / self.flow.input_frame_rate * 22050 / 256)
        self.mel_window = np.hamming(2 * self.mel_overlap_len)
        # hift cache
        self.mel_cache_len = 20
        self.source_cache_len = int(self.mel_cache_len * 256)
        # speech fade in out
        self.speech_window = np.hamming(2 * self.source_cache_len)
        # rtf and decoding related
        self.stream_scale_factor = 1
        assert self.stream_scale_factor >= 1, 'stream_scale_factor should be greater than 1, change it according to your actual rtf'
        self.llm_context = torch.cuda.stream(torch.cuda.Stream(self.device)) if torch.cuda.is_available() else nullcontext()
        self.lock = threading.Lock()
        # dict used to store session related variable
        self.tts_speech_token_dict = {}
        self.llm_end_dict = {}
        self.mel_overlap_dict = {}
        self.flow_cache_dict = {}
        self.hift_cache_dict = {}

    def load(self, llm_model, flow_model, hift_model):
        self.llm.load_state_dict(torch.load(llm_model, map_location=self.device), strict=True)
        self.llm.to(self.device).eval()
        self.flow.load_state_dict(torch.load(flow_model, map_location=self.device), strict=True)
        self.flow.to(self.device).eval()
        # in case hift_model is a hifigan model
        hift_state_dict = {k.replace('generator.', ''): v for k, v in torch.load(hift_model, map_location=self.device).items()}
        self.hift.load_state_dict(hift_state_dict, strict=True)
        self.hift.to(self.device).eval()

    def load_jit(self, llm_text_encoder_model, llm_llm_model, flow_encoder_model):
        llm_text_encoder = torch.jit.load(llm_text_encoder_model, map_location=self.device)
        self.llm.text_encoder = llm_text_encoder
        llm_llm = torch.jit.load(llm_llm_model, map_location=self.device)
        self.llm.llm = llm_llm
        flow_encoder = torch.jit.load(flow_encoder_model, map_location=self.device)
        self.flow.encoder = flow_encoder

    def load_trt(self, flow_decoder_estimator_model, flow_decoder_onnx_model, fp16):
        assert torch.cuda.is_available() or torch.backends.mps.is_available() or torch.xpu.is_available(), 'tensorrt only supports gpu!'
        if not os.path.exists(flow_decoder_estimator_model):
            convert_onnx_to_trt(flow_decoder_estimator_model, self.get_trt_kwargs(), flow_decoder_onnx_model, fp16)
        if os.path.getsize(flow_decoder_estimator_model) == 0:
            raise ValueError('{} is empty file, delete it and export again!'.format(flow_decoder_estimator_model))
        del self.flow.decoder.estimator
        import tensorrt as trt
        with open(flow_decoder_estimator_model, 'rb') as f:
            self.flow.decoder.estimator_engine = trt.Runtime(trt.Logger(trt.Logger.INFO)).deserialize_cuda_engine(f.read())
        assert self.flow.decoder.estimator_engine is not None, 'failed to load trt {}'.format(flow_decoder_estimator_model)
        self.flow.decoder.estimator = self.flow.decoder.estimator_engine.create_execution_context()

    def get_trt_kwargs(self):
        min_shape = [(2, 80, 4), (2, 1, 4), (2, 80, 4), (2, 80, 4)]
        opt_shape = [(2, 80, 200), (2, 1, 200), (2, 80, 200), (2, 80, 200)]
        max_shape = [(2, 80, 3000), (2, 1, 3000), (2, 80, 3000), (2, 80, 3000)]
        input_names = ["x", "mask", "mu", "cond"]
        return {'min_shape': min_shape, 'opt_shape': opt_shape, 'max_shape': max_shape, 'input_names': input_names}

    def llm_job(self, text, prompt_text, llm_prompt_speech_token, llm_embedding, uuid):
        with self.llm_context, torch.cuda.amp.autocast(self.fp16):
            if isinstance(text, Generator):
                assert isinstance(self, CosyVoice2Model), 'streaming input text is only implemented for CosyVoice2!'
                for i in self.llm.inference_bistream(text=text,
                                                     prompt_text=prompt_text.to(self.device),
                                                     prompt_text_len=torch.tensor([prompt_text.shape[1]], dtype=torch.int32).to(self.device),
                                                     prompt_speech_token=llm_prompt_speech_token.to(self.device),
                                                     prompt_speech_token_len=torch.tensor([llm_prompt_speech_token.shape[1]], dtype=torch.int32).to(self.device),
                                                     embedding=llm_embedding.to(self.device)):
                    self.tts_speech_token_dict[uuid].append(i)
            else:
                for i in self.llm.inference(text=text.to(self.device),
                                            text_len=torch.tensor([text.shape[1]], dtype=torch.int32).to(self.device),
                                            prompt_text=prompt_text.to(self.device),
                                            prompt_text_len=torch.tensor([prompt_text.shape[1]], dtype=torch.int32).to(self.device),
                                            prompt_speech_token=llm_prompt_speech_token.to(self.device),
                                            prompt_speech_token_len=torch.tensor([llm_prompt_speech_token.shape[1]], dtype=torch.int32).to(self.device),
                                            embedding=llm_embedding.to(self.device)):
                    self.tts_speech_token_dict[uuid].append(i)
        self.llm_end_dict[uuid] = True

    def vc_job(self, source_speech_token, uuid):
        self.tts_speech_token_dict[uuid] = source_speech_token.flatten().tolist()
        self.llm_end_dict[uuid] = True

    def token2wav(self, token, prompt_token, prompt_feat, embedding, uuid, finalize=False, speed=1.0):
        with torch.cuda.amp.autocast(self.fp16):
            tts_mel, self.flow_cache_dict[uuid] = self.flow.inference(token=token.to(self.device),
                                                                      token_len=torch.tensor([token.shape[1]], dtype=torch.int32).to(self.device),
                                                                      prompt_token=prompt_token.to(self.device),
                                                                      prompt_token_len=torch.tensor([prompt_token.shape[1]], dtype=torch.int32).to(self.device),
                                                                      prompt_feat=prompt_feat.to(self.device),
                                                                      prompt_feat_len=torch.tensor([prompt_feat.shape[1]], dtype=torch.int32).to(self.device),
                                                                      embedding=embedding.to(self.device),
                                                                      flow_cache=self.flow_cache_dict[uuid])

        # mel overlap fade in out
        if self.mel_overlap_dict[uuid].shape[2] != 0:
            tts_mel = fade_in_out(tts_mel, self.mel_overlap_dict[uuid], self.mel_window)
        # append hift cache
        if self.hift_cache_dict[uuid] is not None:
            hift_cache_mel, hift_cache_source = self.hift_cache_dict[uuid]['mel'], self.hift_cache_dict[uuid]['source']
            tts_mel = torch.concat([hift_cache_mel, tts_mel], dim=2)
        else:
            hift_cache_source = torch.zeros(1, 1, 0)
        # keep overlap mel and hift cache
        if finalize is False:
            self.mel_overlap_dict[uuid] = tts_mel[:, :, -self.mel_overlap_len:]
            tts_mel = tts_mel[:, :, :-self.mel_overlap_len]
            tts_speech, tts_source = self.hift.inference(speech_feat=tts_mel, cache_source=hift_cache_source)
            if self.hift_cache_dict[uuid] is not None:
                tts_speech = fade_in_out(tts_speech, self.hift_cache_dict[uuid]['speech'], self.speech_window)
            self.hift_cache_dict[uuid] = {'mel': tts_mel[:, :, -self.mel_cache_len:],
                                          'source': tts_source[:, :, -self.source_cache_len:],
                                          'speech': tts_speech[:, -self.source_cache_len:]}
            tts_speech = tts_speech[:, :-self.source_cache_len]
        else:
            if speed != 1.0:
                assert self.hift_cache_dict[uuid] is None, 'speed change only support non-stream inference mode'
                tts_mel = F.interpolate(tts_mel, size=int(tts_mel.shape[2] / speed), mode='linear')
            tts_speech, tts_source = self.hift.inference(speech_feat=tts_mel, cache_source=hift_cache_source)
            if self.hift_cache_dict[uuid] is not None:
                tts_speech = fade_in_out(tts_speech, self.hift_cache_dict[uuid]['speech'], self.speech_window)
        return tts_speech

    def tts(self, text=torch.zeros(1, 0, dtype=torch.int32), flow_embedding=torch.zeros(0, 192), llm_embedding=torch.zeros(0, 192),
            prompt_text=torch.zeros(1, 0, dtype=torch.int32),
            llm_prompt_speech_token=torch.zeros(1, 0, dtype=torch.int32),
            flow_prompt_speech_token=torch.zeros(1, 0, dtype=torch.int32),
            prompt_speech_feat=torch.zeros(1, 0, 80), source_speech_token=torch.zeros(1, 0, dtype=torch.int32), stream=False, speed=1.0, **kwargs):
        # this_uuid is used to track variables related to this inference thread
        this_uuid = str(uuid.uuid1())
        with self.lock:
            self.tts_speech_token_dict[this_uuid], self.llm_end_dict[this_uuid] = [], False
            self.hift_cache_dict[this_uuid] = None
            self.mel_overlap_dict[this_uuid] = torch.zeros(1, 80, 0)
            self.flow_cache_dict[this_uuid] = torch.zeros(1, 80, 0, 2)
        if source_speech_token.shape[1] == 0:
            p = threading.Thread(target=self.llm_job, args=(text, prompt_text, llm_prompt_speech_token, llm_embedding, this_uuid))
        else:
            p = threading.Thread(target=self.vc_job, args=(source_speech_token, this_uuid))
        p.start()
        if stream is True:
            token_hop_len = self.token_min_hop_len
            while True:
                time.sleep(0.1)
                if len(self.tts_speech_token_dict[this_uuid]) >= token_hop_len + self.token_overlap_len:
                    this_tts_speech_token = torch.tensor(self.tts_speech_token_dict[this_uuid][:token_hop_len + self.token_overlap_len]) \
                        .unsqueeze(dim=0)
                    this_tts_speech = self.token2wav(token=this_tts_speech_token,
                                                     prompt_token=flow_prompt_speech_token,
                                                     prompt_feat=prompt_speech_feat,
                                                     embedding=flow_embedding,
                                                     uuid=this_uuid,
                                                     finalize=False)
                    yield {'tts_speech': this_tts_speech.cpu()}
                    with self.lock:
                        self.tts_speech_token_dict[this_uuid] = self.tts_speech_token_dict[this_uuid][token_hop_len:]
                    # increase token_hop_len for better speech quality
                    token_hop_len = min(self.token_max_hop_len, int(token_hop_len * self.stream_scale_factor))
                if self.llm_end_dict[this_uuid] is True and len(self.tts_speech_token_dict[this_uuid]) < token_hop_len + self.token_overlap_len:
                    break
            p.join()
            # deal with remain tokens, make sure inference remain token len equals token_hop_len when cache_speech is not None
            this_tts_speech_token = torch.tensor(self.tts_speech_token_dict[this_uuid]).unsqueeze(dim=0)
            this_tts_speech = self.token2wav(token=this_tts_speech_token,
                                             prompt_token=flow_prompt_speech_token,
                                             prompt_feat=prompt_speech_feat,
                                             embedding=flow_embedding,
                                             uuid=this_uuid,
                                             finalize=True)
            yield {'tts_speech': this_tts_speech.cpu()}
        else:
            # deal with all tokens
            p.join()
            this_tts_speech_token = torch.tensor(self.tts_speech_token_dict[this_uuid]).unsqueeze(dim=0)
            this_tts_speech = self.token2wav(token=this_tts_speech_token,
                                             prompt_token=flow_prompt_speech_token,
                                             prompt_feat=prompt_speech_feat,
                                             embedding=flow_embedding,
                                             uuid=this_uuid,
                                             finalize=True,
                                             speed=speed)
            yield {'tts_speech': this_tts_speech.cpu()}
        with self.lock:
            self.tts_speech_token_dict.pop(this_uuid)
            self.llm_end_dict.pop(this_uuid)
            self.mel_overlap_dict.pop(this_uuid)
            self.hift_cache_dict.pop(this_uuid)
            self.flow_cache_dict.pop(this_uuid)
        self.clear_cache()

<<<<<<< HEAD
    def vc(self, source_speech_token, flow_prompt_speech_token, prompt_speech_feat, flow_embedding, stream=False, speed=1.0, **kwargs):
        # this_uuid is used to track variables related to this inference thread
        this_uuid = str(uuid.uuid1())
        with self.lock:
            self.tts_speech_token_dict[this_uuid], self.llm_end_dict[this_uuid] = source_speech_token.flatten().tolist(), True
            self.hift_cache_dict[this_uuid] = None
            self.mel_overlap_dict[this_uuid] = torch.zeros(1, 80, 0)
            self.flow_cache_dict[this_uuid] = torch.zeros(1, 80, 0, 2)
        if stream is True:
            token_hop_len = self.token_min_hop_len
            while True:
                if len(self.tts_speech_token_dict[this_uuid]) >= token_hop_len + self.token_overlap_len:
                    this_tts_speech_token = torch.tensor(self.tts_speech_token_dict[this_uuid][:token_hop_len + self.token_overlap_len]) \
                        .unsqueeze(dim=0)
                    this_tts_speech = self.token2wav(token=this_tts_speech_token,
                                                     prompt_token=flow_prompt_speech_token,
                                                     prompt_feat=prompt_speech_feat,
                                                     embedding=flow_embedding,
                                                     uuid=this_uuid,
                                                     finalize=False)
                    yield {'tts_speech': this_tts_speech.cpu()}
                    with self.lock:
                        self.tts_speech_token_dict[this_uuid] = self.tts_speech_token_dict[this_uuid][token_hop_len:]
                    # increase token_hop_len for better speech quality
                    token_hop_len = min(self.token_max_hop_len, int(token_hop_len * self.stream_scale_factor))
                if self.llm_end_dict[this_uuid] is True and len(self.tts_speech_token_dict[this_uuid]) < token_hop_len + self.token_overlap_len:
                    break
            # deal with remain tokens, make sure inference remain token len equals token_hop_len when cache_speech is not None
            this_tts_speech_token = torch.tensor(self.tts_speech_token_dict[this_uuid]).unsqueeze(dim=0)
            this_tts_speech = self.token2wav(token=this_tts_speech_token,
                                             prompt_token=flow_prompt_speech_token,
                                             prompt_feat=prompt_speech_feat,
                                             embedding=flow_embedding,
                                             uuid=this_uuid,
                                             finalize=True)
            yield {'tts_speech': this_tts_speech.cpu()}
        else:
            # deal with all tokens
            this_tts_speech_token = torch.tensor(self.tts_speech_token_dict[this_uuid]).unsqueeze(dim=0)
            this_tts_speech = self.token2wav(token=this_tts_speech_token,
                                             prompt_token=flow_prompt_speech_token,
                                             prompt_feat=prompt_speech_feat,
                                             embedding=flow_embedding,
                                             uuid=this_uuid,
                                             finalize=True,
                                             speed=speed)
            yield {'tts_speech': this_tts_speech.cpu()}
        with self.lock:
            self.tts_speech_token_dict.pop(this_uuid)
            self.llm_end_dict.pop(this_uuid)
            self.mel_overlap_dict.pop(this_uuid)
            self.hift_cache_dict.pop(this_uuid)
            self.flow_cache_dict.pop(this_uuid)
            import gc
            gc.collect()
        self.clear_cache()

    def clear_cache(self):
        if torch.cuda.is_available():
            torch.cuda.empty_cache()
        elif torch.backends.mps.is_available():
            torch.mps.empty_cache()
        elif torch.xpu.is_available():
            torch.xpu.empty_cache()


=======
>>>>>>> 8d67d17f

class CosyVoice2Model(CosyVoiceModel):

    def __init__(self,
                 llm: torch.nn.Module,
                 flow: torch.nn.Module,
                 hift: torch.nn.Module,
<<<<<<< HEAD
                 fp16: bool,
                 use_flow_cache: bool):

        if torch.cuda.is_available():
            self.device = torch.device('cuda')
        elif torch.backends.mps.is_available():
            self.device = torch.device('mps')
        elif torch.xpu.is_available():
            self.device = torch.device('xpu')
        else:
            self.device = torch.device('cpu')


=======
                 fp16: bool = False,
                 use_flow_cache: bool = False):
        self.device = torch.device('cuda' if torch.cuda.is_available() else 'cpu')
>>>>>>> 8d67d17f
        self.llm = llm
        self.flow = flow
        self.hift = hift
        self.fp16 = fp16
        self.use_flow_cache = use_flow_cache
        if self.fp16 is True:
            self.llm.half()
            self.flow.half()
        # stream related params, check examples/libritts/cosyvoice2/conf/cosyvoice2.yaml
        self.token_hop_len = 25
        self.flow_decoder_required_cache_size = 0 if use_flow_cache is False else 1 * self.token_hop_len * self.flow.token_mel_ratio
        # hift cache
        self.mel_cache_len = 8
        self.source_cache_len = int(self.mel_cache_len * 480)
        # speech fade in out
        self.speech_window = np.hamming(2 * self.source_cache_len)
        # rtf and decoding related
        self.llm_context = torch.cuda.stream(torch.cuda.Stream(self.device)) if torch.cuda.is_available() else nullcontext()
        self.lock = threading.Lock()
        # dict used to store session related variable
        self.tts_speech_token_dict = {}
        self.llm_end_dict = {}
        self.flow_cache_dict = {}
        self.hift_cache_dict = {}

    def init_flow_cache(self):
        encoder_cache = {'offset': 0,
                         'pre_lookahead_layer_conv2_cache': torch.zeros(1, 512, 2).to(self.device),
                         'encoders_kv_cache': torch.zeros(6, 1, 8, 0, 64 * 2).to(self.device),
                         'upsample_offset': 0,
                         'upsample_conv_cache': torch.zeros(1, 512, 4).to(self.device),
                         'upsample_kv_cache': torch.zeros(4, 1, 8, 0, 64 * 2).to(self.device)}
        decoder_cache = {'offset': 0,
                         'down_blocks_conv_cache': torch.zeros(10, 1, 2, 832, 2).to(self.device),
                         'down_blocks_kv_cache': torch.zeros(10, 1, 4, 2, self.flow_decoder_required_cache_size, 512, 2).to(self.device),
                         'mid_blocks_conv_cache': torch.zeros(10, 12, 2, 512, 2).to(self.device),
                         'mid_blocks_kv_cache': torch.zeros(10, 12, 4, 2, self.flow_decoder_required_cache_size, 512, 2).to(self.device),
                         'up_blocks_conv_cache': torch.zeros(10, 1, 2, 1024, 2).to(self.device),
                         'up_blocks_kv_cache': torch.zeros(10, 1, 4, 2, self.flow_decoder_required_cache_size, 512, 2).to(self.device),
                         'final_blocks_conv_cache': torch.zeros(10, 2, 256, 2).to(self.device)}
        if self.fp16 is True:
            for cache in [encoder_cache, decoder_cache]:
                for k, v in cache.items():
                    if isinstance(v, torch.Tensor):
                        cache[k] = v.half()
        cache = {'encoder_cache': encoder_cache, 'decoder_cache': decoder_cache}
        return cache

    def load_jit(self, flow_encoder_model):
        flow_encoder = torch.jit.load(flow_encoder_model, map_location=self.device)
        self.flow.encoder = flow_encoder

    def get_trt_kwargs(self):
        min_shape = [(2, 80, 4), (2, 1, 4), (2, 80, 4), (2, 80, 4), (1, 4, 2, 0, 512, 2), (12, 4, 2, 0, 512, 2), (1, 4, 2, 0, 512, 2)]
        opt_shape = [(2, 80, 200), (2, 1, 200), (2, 80, 200), (2, 80, 200), (1, 4, 2, 100, 512, 2), (12, 4, 2, 100, 512, 2), (1, 4, 2, 100, 512, 2)]
        max_shape = [(2, 80, 1500), (2, 1, 1500), (2, 80, 1500), (2, 80, 1500), (1, 4, 2, 200, 512, 2), (12, 4, 2, 200, 512, 2), (1, 4, 2, 200, 512, 2)]
        input_names = ["x", "mask", "mu", "cond", 'down_blocks_kv_cache', 'mid_blocks_kv_cache', 'up_blocks_kv_cache']
        assert self.use_flow_cache is True, "get_trt_kwargs is set for flow cache mode. If you want to use trt with use_flow_cache=False, please set higher max_shape"
        return {'min_shape': min_shape, 'opt_shape': opt_shape, 'max_shape': max_shape, 'input_names': input_names}

    def token2wav(self, token, prompt_token, prompt_feat, embedding, uuid, finalize=False, speed=1.0):
        with torch.cuda.amp.autocast(self.fp16):
            tts_mel, self.flow_cache_dict[uuid] = self.flow.inference(token=token.to(self.device),
                                                                      token_len=torch.tensor([token.shape[1]], dtype=torch.int32).to(self.device),
                                                                      prompt_token=prompt_token.to(self.device),
                                                                      prompt_token_len=torch.tensor([prompt_token.shape[1]], dtype=torch.int32).to(self.device),
                                                                      prompt_feat=prompt_feat.to(self.device),
                                                                      prompt_feat_len=torch.tensor([prompt_feat.shape[1]], dtype=torch.int32).to(self.device),
                                                                      embedding=embedding.to(self.device),
                                                                      cache=self.flow_cache_dict[uuid],
                                                                      finalize=finalize)
        # append hift cache
        if self.hift_cache_dict[uuid] is not None:
            hift_cache_mel, hift_cache_source = self.hift_cache_dict[uuid]['mel'], self.hift_cache_dict[uuid]['source']
            tts_mel = torch.concat([hift_cache_mel, tts_mel], dim=2)
        else:
            hift_cache_source = torch.zeros(1, 1, 0)
        # keep overlap mel and hift cache
        if finalize is False:
            tts_speech, tts_source = self.hift.inference(speech_feat=tts_mel, cache_source=hift_cache_source)
            if self.hift_cache_dict[uuid] is not None:
                tts_speech = fade_in_out(tts_speech, self.hift_cache_dict[uuid]['speech'], self.speech_window)
            self.hift_cache_dict[uuid] = {'mel': tts_mel[:, :, -self.mel_cache_len:],
                                          'source': tts_source[:, :, -self.source_cache_len:],
                                          'speech': tts_speech[:, -self.source_cache_len:]}
            tts_speech = tts_speech[:, :-self.source_cache_len]
        else:
            if speed != 1.0:
                assert self.hift_cache_dict[uuid] is None, 'speed change only support non-stream inference mode'
                tts_mel = F.interpolate(tts_mel, size=int(tts_mel.shape[2] / speed), mode='linear')
            tts_speech, tts_source = self.hift.inference(speech_feat=tts_mel, cache_source=hift_cache_source)
            if self.hift_cache_dict[uuid] is not None:
                tts_speech = fade_in_out(tts_speech, self.hift_cache_dict[uuid]['speech'], self.speech_window)
        return tts_speech

    def tts(self, text=torch.zeros(1, 0, dtype=torch.int32), flow_embedding=torch.zeros(0, 192), llm_embedding=torch.zeros(0, 192),
            prompt_text=torch.zeros(1, 0, dtype=torch.int32),
            llm_prompt_speech_token=torch.zeros(1, 0, dtype=torch.int32),
            flow_prompt_speech_token=torch.zeros(1, 0, dtype=torch.int32),
            prompt_speech_feat=torch.zeros(1, 0, 80), source_speech_token=torch.zeros(1, 0, dtype=torch.int32), stream=False, speed=1.0, **kwargs):
        # this_uuid is used to track variables related to this inference thread
        this_uuid = str(uuid.uuid1())
        with self.lock:
            self.tts_speech_token_dict[this_uuid], self.llm_end_dict[this_uuid] = [], False
            self.hift_cache_dict[this_uuid] = None
            self.flow_cache_dict[this_uuid] = self.init_flow_cache()
        if source_speech_token.shape[1] == 0:
            p = threading.Thread(target=self.llm_job, args=(text, prompt_text, llm_prompt_speech_token, llm_embedding, this_uuid))
        else:
            p = threading.Thread(target=self.vc_job, args=(source_speech_token, this_uuid))
        p.start()
        if stream is True:
            assert self.use_flow_cache is True, "set use_flow_cache=True if you want to use stream inference to avoid OOM"
            # NOTE in cache mode, trim flow_prompt to same size as flow_decoder_required_cache_size
            flow_prompt_speech_token = flow_prompt_speech_token[:, -int(self.flow_decoder_required_cache_size / self.flow.token_mel_ratio):]
            prompt_speech_feat = prompt_speech_feat[:, -self.flow_decoder_required_cache_size:]
            while True:
                time.sleep(0.1)
                if len(self.tts_speech_token_dict[this_uuid]) >= self.token_hop_len + self.flow.pre_lookahead_len:
                    this_tts_speech_token = torch.tensor(self.tts_speech_token_dict[this_uuid][:self.token_hop_len + self.flow.pre_lookahead_len]).unsqueeze(dim=0)
                    this_tts_speech = self.token2wav(token=this_tts_speech_token,
                                                     prompt_token=flow_prompt_speech_token,
                                                     prompt_feat=prompt_speech_feat,
                                                     embedding=flow_embedding,
                                                     uuid=this_uuid,
                                                     finalize=False)
                    # NOTE in cache inference mode, we only use flow_prompt_speech_token/prompt_speech_feat in first chunk
                    flow_prompt_speech_token = torch.zeros(1, 0, dtype=torch.int32).to(self.device)
                    prompt_speech_feat = torch.zeros(1, 0, 80).to(self.device)
                    yield {'tts_speech': this_tts_speech.cpu()}
                    with self.lock:
                        self.tts_speech_token_dict[this_uuid] = self.tts_speech_token_dict[this_uuid][self.token_hop_len:]
                if self.llm_end_dict[this_uuid] is True and len(self.tts_speech_token_dict[this_uuid]) < self.token_hop_len + self.flow.pre_lookahead_len:
                    break
            p.join()
            # deal with remain tokens, make sure inference remain token len equals token_hop_len when cache_speech is not None
            this_tts_speech_token = torch.tensor(self.tts_speech_token_dict[this_uuid]).unsqueeze(dim=0)
            this_tts_speech = self.token2wav(token=this_tts_speech_token,
                                             prompt_token=flow_prompt_speech_token,
                                             prompt_feat=prompt_speech_feat,
                                             embedding=flow_embedding,
                                             uuid=this_uuid,
                                             finalize=True)
            yield {'tts_speech': this_tts_speech.cpu()}
        else:
            # deal with all tokens
            assert self.use_flow_cache is False, "set use_flow_cache=False for nonstream inference"
            p.join()
            this_tts_speech_token = torch.tensor(self.tts_speech_token_dict[this_uuid]).unsqueeze(dim=0)
            this_tts_speech = self.token2wav(token=this_tts_speech_token,
                                             prompt_token=flow_prompt_speech_token,
                                             prompt_feat=prompt_speech_feat,
                                             embedding=flow_embedding,
                                             uuid=this_uuid,
                                             finalize=True,
                                             speed=speed)
            yield {'tts_speech': this_tts_speech.cpu()}
        with self.lock:
            self.tts_speech_token_dict.pop(this_uuid)
            self.llm_end_dict.pop(this_uuid)
            self.hift_cache_dict.pop(this_uuid)
            self.flow_cache_dict.pop(this_uuid)

        if torch.cuda.is_available():
            torch.cuda.empty_cache()
        elif torch.backends.mps.is_available():
            torch.mps.empty_cache()
        elif torch.xpu.is_available():
            torch.xpu.empty_cache()<|MERGE_RESOLUTION|>--- conflicted
+++ resolved
@@ -30,8 +30,8 @@
                  llm: torch.nn.Module,
                  flow: torch.nn.Module,
                  hift: torch.nn.Module,
-<<<<<<< HEAD
-                 fp16: bool):
+
+                 fp16: bool = False):
 
         if torch.cuda.is_available():
             self.device = torch.device('cuda')
@@ -42,10 +42,6 @@
         else:
             self.device = torch.device('cpu')
 
-=======
-                 fp16: bool = False):
-        self.device = torch.device('cuda' if torch.cuda.is_available() else 'cpu')
->>>>>>> 8d67d17f
         self.llm = llm
         self.flow = flow
         self.hift = hift
@@ -245,62 +241,6 @@
             self.mel_overlap_dict.pop(this_uuid)
             self.hift_cache_dict.pop(this_uuid)
             self.flow_cache_dict.pop(this_uuid)
-        self.clear_cache()
-
-<<<<<<< HEAD
-    def vc(self, source_speech_token, flow_prompt_speech_token, prompt_speech_feat, flow_embedding, stream=False, speed=1.0, **kwargs):
-        # this_uuid is used to track variables related to this inference thread
-        this_uuid = str(uuid.uuid1())
-        with self.lock:
-            self.tts_speech_token_dict[this_uuid], self.llm_end_dict[this_uuid] = source_speech_token.flatten().tolist(), True
-            self.hift_cache_dict[this_uuid] = None
-            self.mel_overlap_dict[this_uuid] = torch.zeros(1, 80, 0)
-            self.flow_cache_dict[this_uuid] = torch.zeros(1, 80, 0, 2)
-        if stream is True:
-            token_hop_len = self.token_min_hop_len
-            while True:
-                if len(self.tts_speech_token_dict[this_uuid]) >= token_hop_len + self.token_overlap_len:
-                    this_tts_speech_token = torch.tensor(self.tts_speech_token_dict[this_uuid][:token_hop_len + self.token_overlap_len]) \
-                        .unsqueeze(dim=0)
-                    this_tts_speech = self.token2wav(token=this_tts_speech_token,
-                                                     prompt_token=flow_prompt_speech_token,
-                                                     prompt_feat=prompt_speech_feat,
-                                                     embedding=flow_embedding,
-                                                     uuid=this_uuid,
-                                                     finalize=False)
-                    yield {'tts_speech': this_tts_speech.cpu()}
-                    with self.lock:
-                        self.tts_speech_token_dict[this_uuid] = self.tts_speech_token_dict[this_uuid][token_hop_len:]
-                    # increase token_hop_len for better speech quality
-                    token_hop_len = min(self.token_max_hop_len, int(token_hop_len * self.stream_scale_factor))
-                if self.llm_end_dict[this_uuid] is True and len(self.tts_speech_token_dict[this_uuid]) < token_hop_len + self.token_overlap_len:
-                    break
-            # deal with remain tokens, make sure inference remain token len equals token_hop_len when cache_speech is not None
-            this_tts_speech_token = torch.tensor(self.tts_speech_token_dict[this_uuid]).unsqueeze(dim=0)
-            this_tts_speech = self.token2wav(token=this_tts_speech_token,
-                                             prompt_token=flow_prompt_speech_token,
-                                             prompt_feat=prompt_speech_feat,
-                                             embedding=flow_embedding,
-                                             uuid=this_uuid,
-                                             finalize=True)
-            yield {'tts_speech': this_tts_speech.cpu()}
-        else:
-            # deal with all tokens
-            this_tts_speech_token = torch.tensor(self.tts_speech_token_dict[this_uuid]).unsqueeze(dim=0)
-            this_tts_speech = self.token2wav(token=this_tts_speech_token,
-                                             prompt_token=flow_prompt_speech_token,
-                                             prompt_feat=prompt_speech_feat,
-                                             embedding=flow_embedding,
-                                             uuid=this_uuid,
-                                             finalize=True,
-                                             speed=speed)
-            yield {'tts_speech': this_tts_speech.cpu()}
-        with self.lock:
-            self.tts_speech_token_dict.pop(this_uuid)
-            self.llm_end_dict.pop(this_uuid)
-            self.mel_overlap_dict.pop(this_uuid)
-            self.hift_cache_dict.pop(this_uuid)
-            self.flow_cache_dict.pop(this_uuid)
             import gc
             gc.collect()
         self.clear_cache()
@@ -313,19 +253,14 @@
         elif torch.xpu.is_available():
             torch.xpu.empty_cache()
 
-
-=======
->>>>>>> 8d67d17f
-
 class CosyVoice2Model(CosyVoiceModel):
 
     def __init__(self,
                  llm: torch.nn.Module,
                  flow: torch.nn.Module,
                  hift: torch.nn.Module,
-<<<<<<< HEAD
-                 fp16: bool,
-                 use_flow_cache: bool):
+                 fp16: bool = False,
+                 use_flow_cache: bool = False):
 
         if torch.cuda.is_available():
             self.device = torch.device('cuda')
@@ -336,12 +271,6 @@
         else:
             self.device = torch.device('cpu')
 
-
-=======
-                 fp16: bool = False,
-                 use_flow_cache: bool = False):
-        self.device = torch.device('cuda' if torch.cuda.is_available() else 'cpu')
->>>>>>> 8d67d17f
         self.llm = llm
         self.flow = flow
         self.hift = hift
