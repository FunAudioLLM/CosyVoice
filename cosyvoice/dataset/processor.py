--- conflicted
+++ resolved
@@ -22,10 +22,7 @@
 import torch.nn.functional as F
 import pyworld as pw
 
-<<<<<<< HEAD
-=======
-
->>>>>>> da3f1299
+
 AUDIO_FORMAT_SETS = {'flac', 'mp3', 'm4a', 'ogg', 'opus', 'wav', 'wma'}
 
 
