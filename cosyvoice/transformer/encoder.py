--- conflicted
+++ resolved
@@ -137,7 +137,6 @@
         self.use_dynamic_left_chunk = use_dynamic_left_chunk
         self.gradient_checkpointing = gradient_checkpointing
         self.attention_heads = attention_heads
-<<<<<<< HEAD
         self.head_dim = output_size // attention_heads
         self.compiled_infer_short = None
         self.compiled_infer_long = None
@@ -149,10 +148,6 @@
         for it in self.encoders:
             it.self_attn.kv_cache = KVCache(1, self.attention_heads, self.max_seq_short, self.max_seq_long, self.head_dim, dtype)
                
-=======
-        self.head_dim = output_size / attention_heads
-
->>>>>>> 399ee97e
     def output_size(self) -> int:
         return self._output_size
 
