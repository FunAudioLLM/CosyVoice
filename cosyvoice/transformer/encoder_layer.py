# Copyright (c) 2021 Mobvoi Inc (Binbin Zhang, Di Wu)
#               2022 Xingchen Song (sxc19@mails.tsinghua.edu.cn)
#
# Licensed under the Apache License, Version 2.0 (the "License");
# you may not use this file except in compliance with the License.
# You may obtain a copy of the License at
#
#   http://www.apache.org/licenses/LICENSE-2.0
#
# Unless required by applicable law or agreed to in writing, software
# distributed under the License is distributed on an "AS IS" BASIS,
# WITHOUT WARRANTIES OR CONDITIONS OF ANY KIND, either express or implied.
# See the License for the specific language governing permissions and
# limitations under the License.
# Modified from ESPnet(https://github.com/espnet/espnet)
"""Encoder self-attention layer definition."""

from typing import Optional, Tuple

import torch
from torch import nn


class TransformerEncoderLayer(nn.Module):
    """Encoder layer module.

    Args:
        size (int): Input dimension.
        self_attn (torch.nn.Module): Self-attention module instance.
            `MultiHeadedAttention` or `RelPositionMultiHeadedAttention`
            instance can be used as the argument.
        feed_forward (torch.nn.Module): Feed-forward module instance.
            `PositionwiseFeedForward`, instance can be used as the argument.
        dropout_rate (float): Dropout rate.
        normalize_before (bool):
            True: use layer_norm before each sub-block.
            False: to use layer_norm after each sub-block.
    """

    def __init__(
        self,
        size: int,
        self_attn: torch.nn.Module,
        feed_forward: torch.nn.Module,
        dropout_rate: float,
        normalize_before: bool = True,
    ):
        """Construct an EncoderLayer object."""
        super().__init__()
        self.self_attn = self_attn
        self.feed_forward = feed_forward
        self.norm1 = nn.LayerNorm(size, eps=1e-5)
        self.norm2 = nn.LayerNorm(size, eps=1e-5)
        self.dropout = nn.Dropout(dropout_rate)
        self.size = size
        self.normalize_before = normalize_before

    def forward(
        self,
        x: torch.Tensor,
        mask: torch.Tensor,
        pos_emb: torch.Tensor,
        mask_pad: torch.Tensor = torch.ones((0, 0, 0), dtype=torch.bool),
        key_cache: torch.Tensor = torch.zeros((0, 0, 0, 0)),
        value_cache: torch.Tensor = torch.zeros((0, 0, 0, 0)),
        cnn_cache: torch.Tensor = torch.zeros((0, 0, 0, 0)),
    ) -> Tuple[torch.Tensor, torch.Tensor, torch.Tensor, torch.Tensor]:
        """Compute encoded features.

        Args:
            x (torch.Tensor): (#batch, time, size)
            mask (torch.Tensor): Mask tensor for the input (#batch, time，time),
                (0, 0, 0) means fake mask.
            pos_emb (torch.Tensor): just for interface compatibility
                to ConformerEncoderLayer
            mask_pad (torch.Tensor): does not used in transformer layer,
                just for unified api with conformer.
            att_cache (torch.Tensor): Cache tensor of the KEY & VALUE
                (#batch=1, head, cache_t1, d_k * 2), head * d_k == size.
            cnn_cache (torch.Tensor): Convolution cache in conformer layer
                (#batch=1, size, cache_t2), not used here, it's for interface
                compatibility to ConformerEncoderLayer.
        Returns:
            torch.Tensor: Output tensor (#batch, time, size).
            torch.Tensor: Mask tensor (#batch, time, time).
            torch.Tensor: att_cache tensor,
                (#batch=1, head, cache_t1 + time, d_k * 2).
            torch.Tensor: cnn_cahce tensor (#batch=1, size, cache_t2).

        """
        residual = x
        if self.normalize_before:
            x = self.norm1(x)
        x_att, key_cache, value_cache = self.self_attn(x, x, x, mask, pos_emb=pos_emb, key_cache=key_cache, value_cache=value_cache)
        x = residual + self.dropout(x_att)
        if not self.normalize_before:
            x = self.norm1(x)

        residual = x
        if self.normalize_before:
            x = self.norm2(x)
        x = residual + self.dropout(self.feed_forward(x))
        if not self.normalize_before:
            x = self.norm2(x)

        fake_cnn_cache = torch.zeros((0, 0, 0), dtype=x.dtype, device=x.device)
        return x, mask, key_cache, value_cache, fake_cnn_cache

    @torch.inference_mode()
    def inference(
        self,
        x: torch.Tensor,
        mask: torch.Tensor,
        pos_emb: torch.Tensor,
        mask_pad: torch.Tensor = torch.ones((0, 0, 0), dtype=torch.bool),
        cache_offset: torch.Tensor = None,
        cnn_cache: torch.Tensor = None,
        is_infer_short: bool = False,
    ) -> Tuple[torch.Tensor, torch.Tensor, torch.Tensor, torch.Tensor]:
        """Compute encoded features.

        Args:
            x (torch.Tensor): (#batch, time, size)
            mask (torch.Tensor): Mask tensor for the input (#batch, time，time),
                (0, 0, 0) means fake mask.
            pos_emb (torch.Tensor): just for interface compatibility
                to ConformerEncoderLayer
            mask_pad (torch.Tensor): does not used in transformer layer,
                just for unified api with conformer.
            att_cache (torch.Tensor): Cache tensor of the KEY & VALUE
                (#batch=1, head, cache_t1, d_k * 2), head * d_k == size.
            cnn_cache (torch.Tensor): Convolution cache in conformer layer
                (#batch=1, size, cache_t2), not used here, it's for interface
                compatibility to ConformerEncoderLayer.
        Returns:
            torch.Tensor: Output tensor (#batch, time, size).
            torch.Tensor: Mask tensor (#batch, time, time).
            torch.Tensor: att_cache tensor,
                (#batch=1, head, cache_t1 + time, d_k * 2).
            torch.Tensor: cnn_cahce tensor (#batch=1, size, cache_t2).

        """
        residual = x
        if self.normalize_before:
            x = self.norm1(x)
        x_att = self.self_attn.inference(x, x, x, mask, pos_emb=pos_emb, cache_offset=cache_offset, is_infer_short=is_infer_short)
        x = residual + self.dropout(x_att)
        if not self.normalize_before:
            x = self.norm1(x)

        residual = x
        if self.normalize_before:
            x = self.norm2(x)
        x = residual + self.dropout(self.feed_forward(x))
        if not self.normalize_before:
            x = self.norm2(x)
        return x, None, None

class ConformerEncoderLayer(nn.Module):
    """Encoder layer module.
    Args:
        size (int): Input dimension.
        self_attn (torch.nn.Module): Self-attention module instance.
            `MultiHeadedAttention` or `RelPositionMultiHeadedAttention`
            instance can be used as the argument.
        feed_forward (torch.nn.Module): Feed-forward module instance.
            `PositionwiseFeedForward` instance can be used as the argument.
        feed_forward_macaron (torch.nn.Module): Additional feed-forward module
             instance.
            `PositionwiseFeedForward` instance can be used as the argument.
        conv_module (torch.nn.Module): Convolution module instance.
            `ConvlutionModule` instance can be used as the argument.
        dropout_rate (float): Dropout rate.
        normalize_before (bool):
            True: use layer_norm before each sub-block.
            False: use layer_norm after each sub-block.
    """

    def __init__(
        self,
        size: int,
        self_attn: torch.nn.Module,
        feed_forward: Optional[nn.Module] = None,
        feed_forward_macaron: Optional[nn.Module] = None,
        conv_module: Optional[nn.Module] = None,
        dropout_rate: float = 0.1,
        normalize_before: bool = True,
    ):
        """Construct an EncoderLayer object."""
        super().__init__()
        self.self_attn = self_attn
        self.feed_forward = feed_forward
        self.feed_forward_macaron = feed_forward_macaron
        self.conv_module = conv_module
        self.norm_ff = nn.LayerNorm(size, eps=1e-5)  # for the FNN module
        self.norm_mha = nn.LayerNorm(size, eps=1e-5)  # for the MHA module
        if feed_forward_macaron is not None:
            self.norm_ff_macaron = nn.LayerNorm(size, eps=1e-5)
            self.ff_scale = 0.5
        else:
            self.ff_scale = 1.0
        if self.conv_module is not None:
            self.norm_conv = nn.LayerNorm(size, eps=1e-5)  # for the CNN module
            self.norm_final = nn.LayerNorm(
                size, eps=1e-5)  # for the final output of the block
        self.dropout = nn.Dropout(dropout_rate)
        self.size = size
        self.normalize_before = normalize_before

    def forward(
        self,
        x: torch.Tensor,
        mask: torch.Tensor,
        pos_emb: torch.Tensor,
        mask_pad: torch.Tensor = torch.ones((0, 0, 0), dtype=torch.bool),
        key_cache: torch.Tensor = torch.zeros((0, 0, 0, 0)),
        value_cache: torch.Tensor = torch.zeros((0, 0, 0, 0)),
        cnn_cache: torch.Tensor = torch.zeros((0, 0, 0, 0)),
    ) -> Tuple[torch.Tensor, torch.Tensor, torch.Tensor, torch.Tensor]:
        """Compute encoded features.

        Args:
            x (torch.Tensor): (#batch, time, size)
            mask (torch.Tensor): Mask tensor for the input (#batch, time，time),
                (0, 0, 0) means fake mask.
            pos_emb (torch.Tensor): positional encoding, must not be None
                for ConformerEncoderLayer.
            mask_pad (torch.Tensor): batch padding mask used for conv module.
                (#batch, 1，time), (0, 0, 0) means fake mask.
            att_cache (torch.Tensor): Cache tensor of the KEY & VALUE
                (#batch=1, head, cache_t1, d_k * 2), head * d_k == size.
            cnn_cache (torch.Tensor): Convolution cache in conformer layer
                (#batch=1, size, cache_t2)
        Returns:
            torch.Tensor: Output tensor (#batch, time, size).
            torch.Tensor: Mask tensor (#batch, time, time).
            torch.Tensor: att_cache tensor,
                (#batch=1, head, cache_t1 + time, d_k * 2).
            torch.Tensor: cnn_cahce tensor (#batch, size, cache_t2).
        """

        # whether to use macaron style
        if self.feed_forward_macaron is not None:
            residual = x
            if self.normalize_before:
                x = self.norm_ff_macaron(x)
            x = residual + self.ff_scale * self.dropout(
                self.feed_forward_macaron(x))
            if not self.normalize_before:
                x = self.norm_ff_macaron(x)

        # multi-headed self-attention module
        residual = x
        if self.normalize_before:
            x = self.norm_mha(x)
        x_att, key_cache, value_cache = self.self_attn(x, x, x, mask, pos_emb,
                                              key_cache, value_cache)
        x = residual + self.dropout(x_att)
        if not self.normalize_before:
            x = self.norm_mha(x)

        # convolution module
        # Fake new cnn cache here, and then change it in conv_module
        new_cnn_cache = torch.zeros((0, 0, 0), dtype=x.dtype, device=x.device)
        if self.conv_module is not None:
            residual = x
            if self.normalize_before:
                x = self.norm_conv(x)
            x, new_cnn_cache = self.conv_module(x, mask_pad, cnn_cache)
            x = residual + self.dropout(x)

            if not self.normalize_before:
                x = self.norm_conv(x)

        # feed forward module
        residual = x
        if self.normalize_before:
            x = self.norm_ff(x)

        x = residual + self.ff_scale * self.dropout(self.feed_forward(x))
        if not self.normalize_before:
            x = self.norm_ff(x)

        if self.conv_module is not None:
            x = self.norm_final(x)

<<<<<<< HEAD
        return x, mask, new_att_cache, new_cnn_cache

    def inference(
        self,
        x: torch.Tensor,
        mask: torch.Tensor,
        pos_emb: torch.Tensor,
        mask_pad: torch.Tensor = torch.ones((0, 0, 0), dtype=torch.bool),
        cache_offset: torch.Tensor = None,
        cnn_cache: torch.Tensor = torch.zeros((0, 0, 0, 0)),
    ) -> Tuple[torch.Tensor, torch.Tensor, torch.Tensor, torch.Tensor]:

        # whether to use macaron style
        if self.feed_forward_macaron is not None:
            residual = x
            if self.normalize_before:
                x = self.norm_ff_macaron(x)
            x = residual + self.ff_scale * self.dropout(
                self.feed_forward_macaron(x))
            if not self.normalize_before:
                x = self.norm_ff_macaron(x)

        # multi-headed self-attention module
        residual = x
        if self.normalize_before:
            x = self.norm_mha(x)
        x_att = self.self_attn.inference(x, x, x, mask, pos_emb, cache_offset)
        x = residual + self.dropout(x_att)
        if not self.normalize_before:
            x = self.norm_mha(x)

        # convolution module
        # Fake new cnn cache here, and then change it in conv_module
        new_cnn_cache = torch.zeros((0, 0, 0), dtype=x.dtype, device=x.device)
        if self.conv_module is not None:
            residual = x
            if self.normalize_before:
                x = self.norm_conv(x)
            x, new_cnn_cache = self.conv_module(x, mask_pad, cnn_cache)
            x = residual + self.dropout(x)

            if not self.normalize_before:
                x = self.norm_conv(x)

        # feed forward module
        residual = x
        if self.normalize_before:
            x = self.norm_ff(x)

        x = residual + self.ff_scale * self.dropout(self.feed_forward(x))
        if not self.normalize_before:
            x = self.norm_ff(x)

        if self.conv_module is not None:
            x = self.norm_final(x)

        return x, mask, new_cnn_cache
=======
        return x, mask, key_cache, value_cache, new_cnn_cache
>>>>>>> 399ee97e
<|MERGE_RESOLUTION|>--- conflicted
+++ resolved
@@ -284,8 +284,7 @@
         if self.conv_module is not None:
             x = self.norm_final(x)
 
-<<<<<<< HEAD
-        return x, mask, new_att_cache, new_cnn_cache
+        return  x, mask, key_cache, value_cache, new_cnn_cache
 
     def inference(
         self,
@@ -341,7 +340,4 @@
         if self.conv_module is not None:
             x = self.norm_final(x)
 
-        return x, mask, new_cnn_cache
-=======
-        return x, mask, key_cache, value_cache, new_cnn_cache
->>>>>>> 399ee97e
+        return x, mask, new_cnn_cache