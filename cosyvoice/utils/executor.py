# Copyright (c) 2020 Mobvoi Inc (Binbin Zhang)
#               2024 Alibaba Inc (authors: Xiang Lyu)
#
# Licensed under the Apache License, Version 2.0 (the "License");
# you may not use this file except in compliance with the License.
# You may obtain a copy of the License at
#
#   http://www.apache.org/licenses/LICENSE-2.0
#
# Unless required by applicable law or agreed to in writing, software
# distributed under the License is distributed on an "AS IS" BASIS,
# WITHOUT WARRANTIES OR CONDITIONS OF ANY KIND, either express or implied.
# See the License for the specific language governing permissions and
# limitations under the License.

import logging
from contextlib import nullcontext
import os

import torch
import torch.distributed as dist

from cosyvoice.utils.train_utils import update_parameter_and_lr, log_per_step, log_per_save, batch_forward, batch_backward, save_model, cosyvoice_join


class Executor:

    def __init__(self, gan: bool = False):
        self.gan = gan
        self.step = 0
        self.epoch = 0
        self.rank = int(os.environ.get('RANK', 0))
        self.device = torch.device('cuda:{}'.format(self.rank))

<<<<<<< HEAD
    def train_one_epoc(self, model, optimizer, scheduler, train_data_loader, cv_data_loader, writer, info_dict, scaler, group_join):
        ''' Train one epoch
        '''

        lr = optimizer.param_groups[0]['lr']
        logging.info('Epoch {} TRAIN info lr {} rank {}'.format(self.epoch, lr, self.rank))
        logging.info('using accumulate grad, new batch size is {} times'
                     ' larger than before'.format(info_dict['accum_grad']))
        # A context manager to be used in conjunction with an instance of
        # torch.nn.parallel.DistributedDataParallel to be able to train
        # with uneven inputs across participating processes.
        model.train()
        # model_context = model.join if info_dict['train_engine'] == 'torch_ddp' else nullcontext
        # with model_context():
        for batch_idx, batch_dict in enumerate(train_data_loader):
            info_dict["tag"] = "TRAIN"
            info_dict["step"] = self.step
            info_dict["epoch"] = self.epoch
            info_dict["batch_idx"] = batch_idx
            # if cosyvoice_join(group_join, info_dict):
            #     break

            # Disable gradient synchronizations across DDP processes.
            # Within this context, gradients will be accumulated on module
            # variables, which will later be synchronized.
            # if info_dict['train_engine'] == 'torch_ddp' and (batch_idx + 1) % info_dict["accum_grad"] != 0:
            #     context = model.no_sync
            # # Used for single gpu training and DDP gradient synchronization
            # # processes.
            # else:
            #     context = nullcontext

            # with context():
            info_dict = batch_forward(model, batch_dict, scaler, info_dict)
            info_dict = batch_backward(model, scaler, info_dict)

            info_dict = update_parameter_and_lr(model, optimizer, scheduler, scaler, info_dict)
            log_per_step(writer, info_dict)
            # NOTE specify save_per_step in cosyvoice.yaml if you want to enable step save
            if info_dict['save_per_step'] > 0 and (self.step + 1) % info_dict['save_per_step'] == 0 and \
                (batch_idx + 1) % info_dict["accum_grad"] == 0:
                dist.barrier()
                self.cv(model, cv_data_loader, writer, info_dict, on_batch_end=False)
                model.train()
            if (batch_idx + 1) % info_dict["accum_grad"] == 0:
                self.step += 1
        dist.barrier()
        self.cv(model, cv_data_loader, writer, info_dict, on_batch_end=True)

    def train_one_epoc_gan(self, model, optimizer, scheduler, optimizer_d, scheduler_d, train_data_loader, cv_data_loader,
                           writer, info_dict, scaler, group_join):
=======
    def train_one_epoc(self, model, optimizer, scheduler, train_data_loader, cv_data_loader, writer, info_dict, group_join=None):
>>>>>>> da622e7c
        ''' Train one epoch
        '''

        lr = optimizer.param_groups[0]['lr']
        logging.info('Epoch {} TRAIN info lr {} rank {}'.format(self.epoch, lr, self.rank))
        logging.info('using accumulate grad, new batch size is {} times'
                     ' larger than before'.format(info_dict['accum_grad']))
        # A context manager to be used in conjunction with an instance of
        # torch.nn.parallel.DistributedDataParallel to be able to train
        # with uneven inputs across participating processes.
        model.train()
<<<<<<< HEAD
        model_context = model.join if info_dict['train_engine'] == 'torch_ddp' else nullcontext
        with model_context():
            for batch_idx, batch_dict in enumerate(train_data_loader):
                info_dict["tag"] = "TRAIN"
                info_dict["step"] = self.step
                info_dict["epoch"] = self.epoch
                info_dict["batch_idx"] = batch_idx
                if cosyvoice_join(group_join, info_dict):
                    break

                # Disable gradient synchronizations across DDP processes.
                # Within this context, gradients will be accumulated on module
                # variables, which will later be synchronized.
                if info_dict['train_engine'] == 'torch_ddp' and (batch_idx + 1) % info_dict["accum_grad"] != 0:
                    context = model.no_sync
                # Used for single gpu training and DDP gradient synchronization
                # processes.
                else:
                    context = nullcontext
            try:
                with context():
                    batch_dict['turn'] = 'discriminator'
                    info_dict = batch_forward(model, batch_dict, scaler, info_dict)
                    info_dict = batch_backward(model, scaler, info_dict)
                info_dict = update_parameter_and_lr(model, optimizer_d, scheduler_d, scaler, info_dict)
                optimizer.zero_grad()
                log_per_step(writer, info_dict)
                with context():
                    batch_dict['turn'] = 'generator'
                    info_dict = batch_forward(model, batch_dict, scaler, info_dict)
                    info_dict = batch_backward(model, scaler, info_dict)
                info_dict = update_parameter_and_lr(model, optimizer, scheduler, scaler, info_dict)
                optimizer_d.zero_grad()
=======
        # model_context = model.join if info_dict['train_engine'] == 'torch_ddp' else nullcontext
        # with model_context():
        for batch_idx, batch_dict in enumerate(train_data_loader):
            info_dict["tag"] = "TRAIN"
            info_dict["step"] = self.step
            info_dict["epoch"] = self.epoch
            info_dict["batch_idx"] = batch_idx
            # if cosyvoice_join(group_join, info_dict):
            #     break

            # Disable gradient synchronizations across DDP processes.
            # Within this context, gradients will be accumulated on module
            # variables, which will later be synchronized.
            # if info_dict['train_engine'] == 'torch_ddp' and (batch_idx + 1) % info_dict["accum_grad"] != 0:
            #     context = model.no_sync
            # # Used for single gpu training and DDP gradient synchronization
            # # processes.
            # else:
            #     context = nullcontext

            # with context():
            try:
                info_dict = batch_forward(model, batch_dict, info_dict)
                info_dict = batch_backward(model, info_dict)

                info_dict = update_parameter_and_lr(model, optimizer, scheduler, info_dict)
>>>>>>> da622e7c
                log_per_step(writer, info_dict)
                # NOTE specify save_per_step in cosyvoice.yaml if you want to enable step save
                if info_dict['save_per_step'] > 0 and (self.step + 1) % info_dict['save_per_step'] == 0 and \
                    (batch_idx + 1) % info_dict["accum_grad"] == 0:
                    # dist.barrier()
                    self.cv(model, cv_data_loader, writer, info_dict, on_batch_end=False)
                    model.train()
                if (batch_idx + 1) % info_dict["accum_grad"] == 0:
                    self.step += 1
            except Exception as e:
                logging.error(e)

        # dist.barrier()
        self.cv(model, cv_data_loader, writer, info_dict, on_batch_end=True)

    @torch.inference_mode()
    def cv(self, model, cv_data_loader, writer, info_dict, on_batch_end=True):
        ''' Cross validation on
        '''
        logging.info('Epoch {} Step {} on_batch_end {} CV rank {}'.format(self.epoch, self.step + 1, on_batch_end, self.rank))
        model.eval()
        total_num_utts, total_loss_dict = 0, {}  # avoid division by 0
        for batch_idx, batch_dict in enumerate(cv_data_loader):
            info_dict["tag"] = "CV"
            info_dict["step"] = self.step
            info_dict["epoch"] = self.epoch
            info_dict["batch_idx"] = batch_idx

            num_utts = len(batch_dict["utts"])
            total_num_utts += num_utts

            if self.gan is True:
                batch_dict['turn'] = 'generator'
            info_dict = batch_forward(model, batch_dict, None, info_dict)

            for k, v in info_dict['loss_dict'].items():
                if k not in total_loss_dict:
                    total_loss_dict[k] = []
                total_loss_dict[k].append(v.item() * num_utts)
            log_per_step(None, info_dict)
        for k, v in total_loss_dict.items():
            total_loss_dict[k] = sum(v) / total_num_utts
        info_dict['loss_dict'] = total_loss_dict
        log_per_save(writer, info_dict)
        model_name = 'epoch_{}_whole'.format(self.epoch) if on_batch_end else 'epoch_{}_step_{}'.format(self.epoch, self.step + 1)
        save_model(model, model_name, info_dict)<|MERGE_RESOLUTION|>--- conflicted
+++ resolved
@@ -32,7 +32,6 @@
         self.rank = int(os.environ.get('RANK', 0))
         self.device = torch.device('cuda:{}'.format(self.rank))
 
-<<<<<<< HEAD
     def train_one_epoc(self, model, optimizer, scheduler, train_data_loader, cv_data_loader, writer, info_dict, scaler, group_join):
         ''' Train one epoch
         '''
@@ -84,9 +83,6 @@
 
     def train_one_epoc_gan(self, model, optimizer, scheduler, optimizer_d, scheduler_d, train_data_loader, cv_data_loader,
                            writer, info_dict, scaler, group_join):
-=======
-    def train_one_epoc(self, model, optimizer, scheduler, train_data_loader, cv_data_loader, writer, info_dict, group_join=None):
->>>>>>> da622e7c
         ''' Train one epoch
         '''
 
@@ -98,16 +94,15 @@
         # torch.nn.parallel.DistributedDataParallel to be able to train
         # with uneven inputs across participating processes.
         model.train()
-<<<<<<< HEAD
-        model_context = model.join if info_dict['train_engine'] == 'torch_ddp' else nullcontext
-        with model_context():
-            for batch_idx, batch_dict in enumerate(train_data_loader):
-                info_dict["tag"] = "TRAIN"
-                info_dict["step"] = self.step
-                info_dict["epoch"] = self.epoch
-                info_dict["batch_idx"] = batch_idx
-                if cosyvoice_join(group_join, info_dict):
-                    break
+        # model_context = model.join if info_dict['train_engine'] == 'torch_ddp' else nullcontext
+        # with model_context():
+        for batch_idx, batch_dict in enumerate(train_data_loader):
+            info_dict["tag"] = "TRAIN"
+            info_dict["step"] = self.step
+            info_dict["epoch"] = self.epoch
+            info_dict["batch_idx"] = batch_idx
+            # if cosyvoice_join(group_join, info_dict):
+            #     break
 
                 # Disable gradient synchronizations across DDP processes.
                 # Within this context, gradients will be accumulated on module
@@ -132,34 +127,6 @@
                     info_dict = batch_backward(model, scaler, info_dict)
                 info_dict = update_parameter_and_lr(model, optimizer, scheduler, scaler, info_dict)
                 optimizer_d.zero_grad()
-=======
-        # model_context = model.join if info_dict['train_engine'] == 'torch_ddp' else nullcontext
-        # with model_context():
-        for batch_idx, batch_dict in enumerate(train_data_loader):
-            info_dict["tag"] = "TRAIN"
-            info_dict["step"] = self.step
-            info_dict["epoch"] = self.epoch
-            info_dict["batch_idx"] = batch_idx
-            # if cosyvoice_join(group_join, info_dict):
-            #     break
-
-            # Disable gradient synchronizations across DDP processes.
-            # Within this context, gradients will be accumulated on module
-            # variables, which will later be synchronized.
-            # if info_dict['train_engine'] == 'torch_ddp' and (batch_idx + 1) % info_dict["accum_grad"] != 0:
-            #     context = model.no_sync
-            # # Used for single gpu training and DDP gradient synchronization
-            # # processes.
-            # else:
-            #     context = nullcontext
-
-            # with context():
-            try:
-                info_dict = batch_forward(model, batch_dict, info_dict)
-                info_dict = batch_backward(model, info_dict)
-
-                info_dict = update_parameter_and_lr(model, optimizer, scheduler, info_dict)
->>>>>>> da622e7c
                 log_per_step(writer, info_dict)
                 # NOTE specify save_per_step in cosyvoice.yaml if you want to enable step save
                 if info_dict['save_per_step'] > 0 and (self.step + 1) % info_dict['save_per_step'] == 0 and \
