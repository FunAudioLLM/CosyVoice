# Copyright (c) 2024 Alibaba Inc (authors: Xiang Lyu)
#
# Licensed under the Apache License, Version 2.0 (the "License");
# you may not use this file except in compliance with the License.
# You may obtain a copy of the License at
#
#   http://www.apache.org/licenses/LICENSE-2.0
#
# Unless required by applicable law or agreed to in writing, software
# distributed under the License is distributed on an "AS IS" BASIS,
# WITHOUT WARRANTIES OR CONDITIONS OF ANY KIND, either express or implied.
# See the License for the specific language governing permissions and
# limitations under the License.
import os
import sys
import argparse
import logging
logging.getLogger('matplotlib').setLevel(logging.WARNING)
from fastapi import FastAPI, UploadFile, Form, File
from fastapi.responses import StreamingResponse
from fastapi.middleware.cors import CORSMiddleware
import uvicorn
import numpy as np
ROOT_DIR = os.path.dirname(os.path.abspath(__file__))
sys.path.append('{}/../../..'.format(ROOT_DIR))
sys.path.append('{}/../../../third_party/Matcha-TTS'.format(ROOT_DIR))
from cosyvoice.cli.cosyvoice import CosyVoice, CosyVoice2
from cosyvoice.utils.file_utils import load_wav
from cosyvoice.utils.common import set_all_random_seed
import librosa
import random
import torch

app = FastAPI()
# set cross region allowance
app.add_middleware(
    CORSMiddleware,
    allow_origins=["*"],
    allow_credentials=True,
    allow_methods=["*"],
    allow_headers=["*"])

def generate_seed():
    seed = random.randint(1, 100000000)
    return {
        "__type__": "update",
        "value": seed
    }

max_val = 0.8

def postprocess(speech, top_db=60, hop_length=220, win_length=440):
    speech, _ = librosa.effects.trim(
        speech, top_db=top_db,
        frame_length=win_length,
        hop_length=hop_length
    )
    if speech.abs().max() > max_val:
        speech = speech / speech.abs().max() * max_val
    speech = torch.concat([speech, torch.zeros(1, int(cosyvoice.sample_rate * 0.2))], dim=1)
    return speech
    
def generate_data(model_output):
    for i in model_output:
        tts_audio = (i['tts_speech'].numpy() * (2 ** 15)).astype(np.int16).tobytes()
        yield tts_audio

def generate_stream(model_output):
    for i in model_output:
        tts_audio = i['tts_speech'].numpy().tobytes()
        yield tts_audio
        
def generate_header():
    headers = {
        "X-Custom-Header-sampleRate": f"{cosyvoice.sample_rate}"
    }
    return headers
    
@app.post("/inference_sft")
async def inference_sft(tts_text: str = Form(), spk_id: str = Form()):
    set_all_random_seed(generate_seed()["value"])
    model_output = cosyvoice.inference_sft(tts_text, spk_id ,stream = False)
    return StreamingResponse(generate_data(model_output),headers=generate_header())

@app.post("/stream/inference_sft")
async def inference_sft(tts_text: str = Form(), spk_id: str = Form()):
    set_all_random_seed(generate_seed()["value"])
    model_output = cosyvoice.inference_sft(tts_text, spk_id, stream = True)
    return StreamingResponse(generate_stream(model_output),headers=generate_header())

@app.post("/inference_zero_shot")
async def inference_zero_shot(tts_text: str = Form(), prompt_text: str = Form(), prompt_wav: UploadFile = File()):
    prompt_speech_16k = postprocess(load_wav(prompt_wav.file, 16000))
    set_all_random_seed(generate_seed()["value"])
    model_output = cosyvoice.inference_zero_shot(tts_text, prompt_text, prompt_speech_16k,stream = False)
   
    return StreamingResponse(generate_data(model_output),headers=generate_header())

@app.post("/stream/inference_zero_shot")
async def inference_zero_shot(tts_text: str = Form(), prompt_text: str = Form(), prompt_wav: UploadFile = File()):
    prompt_speech_16k = postprocess(load_wav(prompt_wav.file, 16000))
    set_all_random_seed(generate_seed()["value"])
    model_output = cosyvoice.inference_zero_shot(tts_text, prompt_text, prompt_speech_16k, stream = True)
    return StreamingResponse(generate_stream(model_output),headers=generate_header())

@app.post("/inference_cross_lingual")
async def inference_cross_lingual(tts_text: str = Form(), prompt_wav: UploadFile = File()):
    prompt_speech_16k = postprocess(load_wav(prompt_wav.file, 16000))
    set_all_random_seed(generate_seed()["value"])
    model_output = cosyvoice.inference_cross_lingual(tts_text, prompt_speech_16k, stream = False)
    return StreamingResponse(generate_data(model_output),headers=generate_header())
    
@app.post("/stream/inference_cross_lingual")
async def inference_cross_lingual(tts_text: str = Form(), prompt_wav: UploadFile = File()):
    prompt_speech_16k = postprocess(load_wav(prompt_wav.file, 16000))
    set_all_random_seed(generate_seed()["value"])
    model_output = cosyvoice.inference_cross_lingual(tts_text, prompt_speech_16k, stream = True)
    return StreamingResponse(generate_stream(model_output),headers=generate_header())

@app.post("/inference_instruct")
async def inference_instruct(tts_text: str = Form(), spk_id: str = Form(), instruct_text: str = Form()):
    set_all_random_seed(generate_seed()["value"])
    model_output = cosyvoice.inference_instruct(tts_text, spk_id, instruct_text, stream = False)
    return StreamingResponse(generate_data(model_output),headers=generate_header())

@app.post("/inference_instruct2")
async def inference_instruct2(tts_text: str = Form(), instruct_text: str = Form(), prompt_wav: UploadFile = File()):
    set_all_random_seed(generate_seed()["value"])
    prompt_speech_16k = postprocess(load_wav(prompt_wav.file, 16000))
    model_output = cosyvoice.inference_instruct2(tts_text, instruct_text,prompt_speech_16k, stream = False)
    return StreamingResponse(generate_data(model_output),headers=generate_header())

@app.post("/stream/inference_instruct")
async def inference_instruct(tts_text: str = Form(), spk_id: str = Form(), instruct_text: str = Form()):
    set_all_random_seed(generate_seed()["value"])
    model_output = cosyvoice.inference_instruct(tts_text, spk_id, instruct_text, stream = True)
    return StreamingResponse(generate_stream(model_output),headers=generate_header())
    
import torch
import threading

# 检查当前 GPU 的显存使用情况
def check_memory_usage():
    allocated = torch.cuda.memory_allocated() / (1024 ** 2)  # 转换为MB
    reserved = torch.cuda.memory_reserved() / (1024 ** 2)    # 转换为MB
    total_memory = torch.cuda.get_device_properties(0).total_memory / (1024 ** 2)  # 转换为MB
    logging.info(f"Allocated memory: {allocated:.2f} MB")
    logging.info(f"Reserved memory: {reserved:.2f} MB")
    logging.info(f"Total memory: {total_memory:.2f} MB")
    return allocated, reserved, total_memory

# 释放未使用的显存
def release_memory():
    torch.cuda.empty_cache()
    logging.info("Memory has been released.")

# 检查显存使用情况并在需要时释放显存
def monitor_and_release_memory():
    allocated, reserved, total_memory = check_memory_usage()
    if allocated >= total_memory / 2:
        logging.info("Allocated memory exceeds half of the total memory. Releasing memory...")
        release_memory()
    else:
        logging.info("Memory usage is within acceptable limits.")

# 定时器函数，每10分钟运行一次
def run_periodically(interval, func):
    def wrapper():
        func()
        threading.Timer(interval, wrapper).start()
    
    wrapper()

<<<<<<< HEAD
=======

@app.get("/inference_instruct2")
>>>>>>> e97cd1b6
@app.post("/inference_instruct2")
async def inference_instruct2(tts_text: str = Form(), instruct_text: str = Form(), prompt_wav: UploadFile = File()):
    prompt_speech_16k = load_wav(prompt_wav.file, 16000)
    model_output = cosyvoice.inference_instruct2(tts_text, instruct_text, prompt_speech_16k)
    return StreamingResponse(generate_data(model_output))


if __name__ == '__main__':
    parser = argparse.ArgumentParser()
    parser.add_argument('--port',
                        type=int,
                        default=50000)
    parser.add_argument('--model_dir',
                        type=str,
                        default='iic/CosyVoice-300M',
                        help='local path or modelscope repo id')
    args = parser.parse_args()
    # 设置每个进程最多使用 50% 的 GPU 显存
    #torch.cuda.set_per_process_memory_fraction(0.8, 0)
    #logging.info('Torch set_per_process_memory_fraction 0.8')
    cosyvoice = CosyVoice2(args.model_dir) if 'CosyVoice2' in args.model_dir else CosyVoice(args.model_dir)
    # 每10分钟（600秒）运行一次 monitor_and_release_memory
    #run_periodically(600, monitor_and_release_memory)
    uvicorn.run(app, host="0.0.0.0", port=args.port)<|MERGE_RESOLUTION|>--- conflicted
+++ resolved
@@ -171,11 +171,7 @@
     
     wrapper()
 
-<<<<<<< HEAD
-=======
-
 @app.get("/inference_instruct2")
->>>>>>> e97cd1b6
 @app.post("/inference_instruct2")
 async def inference_instruct2(tts_text: str = Form(), instruct_text: str = Form(), prompt_wav: UploadFile = File()):
     prompt_speech_16k = load_wav(prompt_wav.file, 16000)
@@ -193,10 +189,12 @@
                         default='iic/CosyVoice-300M',
                         help='local path or modelscope repo id')
     args = parser.parse_args()
+
     # 设置每个进程最多使用 50% 的 GPU 显存
     #torch.cuda.set_per_process_memory_fraction(0.8, 0)
     #logging.info('Torch set_per_process_memory_fraction 0.8')
     cosyvoice = CosyVoice2(args.model_dir) if 'CosyVoice2' in args.model_dir else CosyVoice(args.model_dir)
     # 每10分钟（600秒）运行一次 monitor_and_release_memory
     #run_periodically(600, monitor_and_release_memory)
+
     uvicorn.run(app, host="0.0.0.0", port=args.port)