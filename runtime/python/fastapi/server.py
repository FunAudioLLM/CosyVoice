--- conflicted
+++ resolved
@@ -65,7 +65,6 @@
         tts_audio = (i['tts_speech'].numpy() * (2 ** 15)).astype(np.int16).tobytes()
         yield tts_audio
 
-<<<<<<< HEAD
 def generate_stream(model_output):
     for i in model_output:
         tts_audio = i['tts_speech'].numpy().tobytes()
@@ -77,10 +76,6 @@
     }
     return headers
     
-=======
-
-@app.get("/inference_sft")
->>>>>>> 9dc559fc
 @app.post("/inference_sft")
 async def inference_sft(tts_text: str = Form(), spk_id: str = Form()):
     set_all_random_seed(generate_seed()["value"])
@@ -93,10 +88,6 @@
     model_output = cosyvoice.inference_sft(tts_text, spk_id, stream = True)
     return StreamingResponse(generate_stream(model_output),headers=generate_header())
 
-<<<<<<< HEAD
-=======
-@app.get("/inference_zero_shot")
->>>>>>> 9dc559fc
 @app.post("/inference_zero_shot")
 async def inference_zero_shot(tts_text: str = Form(), prompt_text: str = Form(), prompt_wav: UploadFile = File()):
     prompt_speech_16k = postprocess(load_wav(prompt_wav.file, 16000))
@@ -112,7 +103,6 @@
     model_output = cosyvoice.inference_zero_shot(tts_text, prompt_text, prompt_speech_16k, stream = True)
     return StreamingResponse(generate_stream(model_output),headers=generate_header())
 
-<<<<<<< HEAD
 @app.post("/inference_cross_lingual")
 async def inference_cross_lingual(tts_text: str = Form(), prompt_wav: UploadFile = File()):
     prompt_speech_16k = postprocess(load_wav(prompt_wav.file, 16000))
@@ -121,10 +111,6 @@
     return StreamingResponse(generate_data(model_output),headers=generate_header())
     
 @app.post("/stream/inference_cross_lingual")
-=======
-@app.get("/inference_cross_lingual")
-@app.post("/inference_cross_lingual")
->>>>>>> 9dc559fc
 async def inference_cross_lingual(tts_text: str = Form(), prompt_wav: UploadFile = File()):
     prompt_speech_16k = postprocess(load_wav(prompt_wav.file, 16000))
     set_all_random_seed(generate_seed()["value"])
@@ -144,12 +130,7 @@
     model_output = cosyvoice.inference_instruct2(tts_text, instruct_text,prompt_speech_16k, stream = False)
     return StreamingResponse(generate_data(model_output),headers=generate_header())
 
-<<<<<<< HEAD
 @app.post("/stream/inference_instruct")
-=======
-@app.get("/inference_instruct")
-@app.post("/inference_instruct")
->>>>>>> 9dc559fc
 async def inference_instruct(tts_text: str = Form(), spk_id: str = Form(), instruct_text: str = Form()):
     set_all_random_seed(generate_seed()["value"])
     model_output = cosyvoice.inference_instruct(tts_text, spk_id, instruct_text, stream = True)
@@ -190,7 +171,6 @@
     
     wrapper()
 
-@app.get("/inference_instruct2")
 @app.post("/inference_instruct2")
 async def inference_instruct2(tts_text: str = Form(), instruct_text: str = Form(), prompt_wav: UploadFile = File()):
     prompt_speech_16k = load_wav(prompt_wav.file, 16000)
@@ -209,20 +189,10 @@
                         default='iic/CosyVoice-300M',
                         help='local path or modelscope repo id')
     args = parser.parse_args()
-<<<<<<< HEAD
-        # 设置每个进程最多使用 50% 的 GPU 显存
+    # 设置每个进程最多使用 50% 的 GPU 显存
     #torch.cuda.set_per_process_memory_fraction(0.8, 0)
     #logging.info('Torch set_per_process_memory_fraction 0.8')
     cosyvoice = CosyVoice2(args.model_dir) if 'CosyVoice2' in args.model_dir else CosyVoice(args.model_dir)
     # 每10分钟（600秒）运行一次 monitor_and_release_memory
     #run_periodically(600, monitor_and_release_memory)
-=======
-    try:
-        cosyvoice = CosyVoice(args.model_dir)
-    except Exception:
-        try:
-            cosyvoice = CosyVoice2(args.model_dir)
-        except Exception:
-            raise TypeError('no valid model_type!')
->>>>>>> 9dc559fc
     uvicorn.run(app, host="0.0.0.0", port=args.port)