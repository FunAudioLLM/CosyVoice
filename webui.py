--- conflicted
+++ resolved
@@ -13,19 +13,6 @@
 # limitations under the License.
 import os
 import sys
-<<<<<<< HEAD
-
-ROOT_DIR = os.path.dirname(os.path.abspath(__file__))
-sys.path.append("{}/third_party/Matcha-TTS".format(ROOT_DIR))
-
-# 设置 PYTHONPATH 环境变量
-os.environ["PYTHONPATH"] = "third_party/Matcha-TTS"
-
-# 将 PYTHONPATH 添加到 sys.path
-sys.path.append("third_party/Matcha-TTS")
-
-=======
->>>>>>> c901a127
 import argparse
 import gradio as gr
 import numpy as np
@@ -33,37 +20,26 @@
 import torchaudio
 import random
 import librosa
-<<<<<<< HEAD
-
-import logging
-
-logging.getLogger("matplotlib").setLevel(logging.WARNING)
-
-=======
+
 ROOT_DIR = os.path.dirname(os.path.abspath(__file__))
-sys.path.append('{}/third_party/Matcha-TTS'.format(ROOT_DIR))
->>>>>>> c901a127
+sys.path.append("{}/third_party/Matcha-TTS".format(ROOT_DIR))
 from cosyvoice.cli.cosyvoice import CosyVoice
 from cosyvoice.utils.file_utils import load_wav, logging
 
-inference_mode_list = ['预训练音色', '3s极速复刻', '跨语种复刻', '自然语言控制']
-instruct_dict = {'预训练音色': '1. 选择预训练音色\n2. 点击生成音频按钮',
-                 '3s极速复刻': '1. 选择prompt音频文件，或录入prompt音频，注意不超过30s，若同时提供，优先选择prompt音频文件\n2. 输入prompt文本\n3. 点击生成音频按钮',
-                 '跨语种复刻': '1. 选择prompt音频文件，或录入prompt音频，注意不超过30s，若同时提供，优先选择prompt音频文件\n2. 点击生成音频按钮',
-                 '自然语言控制': '1. 选择预训练音色\n2. 输入instruct文本\n3. 点击生成音频按钮'}
-stream_mode_list = [('否', False), ('是', True)]
+inference_mode_list = ["预训练音色", "3s极速复刻", "跨语种复刻", "自然语言控制"]
+instruct_dict = {
+    "预训练音色": "1. 选择预训练音色\n2. 点击生成音频按钮",
+    "3s极速复刻": "1. 选择prompt音频文件，或录入prompt音频，注意不超过30s，若同时提供，优先选择prompt音频文件\n2. 输入prompt文本\n3. 点击生成音频按钮",
+    "跨语种复刻": "1. 选择prompt音频文件，或录入prompt音频，注意不超过30s，若同时提供，优先选择prompt音频文件\n2. 点击生成音频按钮",
+    "自然语言控制": "1. 选择预训练音色\n2. 输入instruct文本\n3. 点击生成音频按钮",
+}
+stream_mode_list = [("否", False), ("是", True)]
 max_val = 0.8
 
-<<<<<<< HEAD
-logging.basicConfig(level=logging.DEBUG, format="%(asctime)s %(levelname)s %(message)s")
-
-=======
->>>>>>> c901a127
 
 def generate_seed():
     seed = random.randint(1, 100000000)
     return {"__type__": "update", "value": seed}
-
 
 
 def set_all_random_seed(seed):
@@ -73,12 +49,6 @@
     torch.cuda.manual_seed_all(seed)
 
 
-<<<<<<< HEAD
-max_val = 0.8
-
-
-=======
->>>>>>> c901a127
 def postprocess(speech, top_db=60, hop_length=220, win_length=440):
     speech, _ = librosa.effects.trim(
         speech, top_db=top_db, frame_length=win_length, hop_length=hop_length
@@ -89,23 +59,10 @@
     return speech
 
 
-<<<<<<< HEAD
-inference_mode_list = ["预训练音色", "3s极速复刻", "跨语种复刻", "自然语言控制"]
-instruct_dict = {
-    "预训练音色": "1. 选择预训练音色\n2. 点击生成音频按钮",
-    "3s极速复刻": "1. 选择prompt音频文件，或录入prompt音频，注意不超过30s，若同时提供，优先选择prompt音频文件\n2. 输入prompt文本\n3. 点击生成音频按钮",
-    "跨语种复刻": "1. 选择prompt音频文件，或录入prompt音频，注意不超过30s，若同时提供，优先选择prompt音频文件\n2. 点击生成音频按钮",
-    "自然语言控制": "1. 选择预训练音色\n2. 输入instruct文本\n3. 点击生成音频按钮",
-}
-
-
-=======
->>>>>>> c901a127
 def change_instruction(mode_checkbox_group):
     return instruct_dict[mode_checkbox_group]
 
 
-<<<<<<< HEAD
 def generate_audio(
     tts_text,
     mode_checkbox_group,
@@ -115,12 +72,9 @@
     prompt_wav_record,
     instruct_text,
     seed,
+    stream,
     speed_factor,
 ):
-=======
-def generate_audio(tts_text, mode_checkbox_group, sft_dropdown, prompt_text, prompt_wav_upload, prompt_wav_record, instruct_text,
-                   seed, stream, speed_factor):
->>>>>>> c901a127
     if prompt_wav_upload is not None:
         prompt_wav = prompt_wav_upload
     elif prompt_wav_record is not None:
@@ -130,166 +84,114 @@
     # if instruct mode, please make sure that model is iic/CosyVoice-300M-Instruct and not cross_lingual mode
     if mode_checkbox_group in ["自然语言控制"]:
         if cosyvoice.frontend.instruct is False:
-<<<<<<< HEAD
             gr.Warning(
                 "您正在使用自然语言控制模式, {}模型不支持此模式, 请使用iic/CosyVoice-300M-Instruct模型".format(
                     args.model_dir
                 )
             )
-            return (target_sr, default_data)
+            yield (target_sr, default_data)
         if instruct_text == "":
             gr.Warning("您正在使用自然语言控制模式, 请输入instruct文本")
-            return (target_sr, default_data)
+            yield (target_sr, default_data)
         if prompt_wav is not None or prompt_text != "":
             gr.Info("您正在使用自然语言控制模式, prompt音频/prompt文本会被忽略")
-=======
-            gr.Warning('您正在使用自然语言控制模式, {}模型不支持此模式, 请使用iic/CosyVoice-300M-Instruct模型'.format(args.model_dir))
-            yield (target_sr, default_data)
-        if instruct_text == '':
-            gr.Warning('您正在使用自然语言控制模式, 请输入instruct文本')
-            yield (target_sr, default_data)
-        if prompt_wav is not None or prompt_text != '':
-            gr.Info('您正在使用自然语言控制模式, prompt音频/prompt文本会被忽略')
->>>>>>> c901a127
     # if cross_lingual mode, please make sure that model is iic/CosyVoice-300M and tts_text prompt_text are different language
     if mode_checkbox_group in ["跨语种复刻"]:
         if cosyvoice.frontend.instruct is True:
-<<<<<<< HEAD
             gr.Warning(
                 "您正在使用跨语种复刻模式, {}模型不支持此模式, 请使用iic/CosyVoice-300M模型".format(
                     args.model_dir
                 )
             )
-            return (target_sr, default_data)
+            yield (target_sr, default_data)
         if instruct_text != "":
             gr.Info("您正在使用跨语种复刻模式, instruct文本会被忽略")
         if prompt_wav is None:
             gr.Warning("您正在使用跨语种复刻模式, 请提供prompt音频")
-            return (target_sr, default_data)
+            yield (target_sr, default_data)
         gr.Info("您正在使用跨语种复刻模式, 请确保合成文本和prompt文本为不同语言")
-
-    # 3s极速复刻和跨语种复刻模式共有的提示音频检查
-=======
-            gr.Warning('您正在使用跨语种复刻模式, {}模型不支持此模式, 请使用iic/CosyVoice-300M模型'.format(args.model_dir))
-            yield (target_sr, default_data)
-        if instruct_text != '':
-            gr.Info('您正在使用跨语种复刻模式, instruct文本会被忽略')
-        if prompt_wav is None:
-            gr.Warning('您正在使用跨语种复刻模式, 请提供prompt音频')
-            yield (target_sr, default_data)
-        gr.Info('您正在使用跨语种复刻模式, 请确保合成文本和prompt文本为不同语言')
->>>>>>> c901a127
     # if in zero_shot cross_lingual, please make sure that prompt_text and prompt_wav meets requirements
     if mode_checkbox_group in ["3s极速复刻", "跨语种复刻"]:
         if prompt_wav is None:
-<<<<<<< HEAD
             gr.Warning("prompt音频为空，您是否忘记输入prompt音频？")
-            return (target_sr, default_data)
+            yield (target_sr, default_data)
         if torchaudio.info(prompt_wav).sample_rate < prompt_sr:
             gr.Warning(
                 "prompt音频采样率{}低于{}".format(
                     torchaudio.info(prompt_wav).sample_rate, prompt_sr
                 )
             )
-            return (target_sr, default_data)
-
-    # 预训练音色模式的处理，忽略其他输入
-=======
-            gr.Warning('prompt音频为空，您是否忘记输入prompt音频？')
-            yield (target_sr, default_data)
-        if torchaudio.info(prompt_wav).sample_rate < prompt_sr:
-            gr.Warning('prompt音频采样率{}低于{}'.format(torchaudio.info(prompt_wav).sample_rate, prompt_sr))
-            yield (target_sr, default_data)
->>>>>>> c901a127
+            yield (target_sr, default_data)
     # sft mode only use sft_dropdown
     if mode_checkbox_group in ["预训练音色"]:
         if instruct_text != "" or prompt_wav is not None or prompt_text != "":
             gr.Info(
                 "您正在使用预训练音色模式，prompt文本/prompt音频/instruct文本会被忽略！"
             )
+    # zero_shot mode only use prompt_wav prompt text
+    if mode_checkbox_group in ["3s极速复刻"]:
+        if prompt_text == "":
+            gr.Warning("prompt文本为空，您是否忘记输入prompt文本？")
+            yield (target_sr, default_data)
+        if instruct_text != "":
+            gr.Info("您正在使用3s极速复刻模式，预训练音色/instruct文本会被忽略！")
+
+    # 预训练音色模式的处理，忽略其他输入
+    # sft mode only use sft_dropdown
+    if mode_checkbox_group in ["预训练音色"]:
+        if instruct_text != "" or prompt_wav is not None or prompt_text != "":
+            gr.Info(
+                "您正在使用预训练音色模式，prompt文本/prompt音频/instruct文本会被忽略！"
+            )
 
     # 3s极速复刻模式对prompt_text的检查
     # zero_shot mode only use prompt_wav prompt text
-<<<<<<< HEAD
     if mode_checkbox_group in ["3s极速复刻"]:
         if prompt_text == "":
             gr.Warning("prompt文本为空，您是否忘记输入prompt文本？")
             return (target_sr, default_data)
         if instruct_text != "":
             gr.Info("您正在使用3s极速复刻模式，预训练音色/instruct文本会被忽略！")
-=======
-    if mode_checkbox_group in ['3s极速复刻']:
-        if prompt_text == '':
-            gr.Warning('prompt文本为空，您是否忘记输入prompt文本？')
-            yield (target_sr, default_data)
-        if instruct_text != '':
-            gr.Info('您正在使用3s极速复刻模式，预训练音色/instruct文本会被忽略！')
->>>>>>> c901a127
 
     # 根据模式选择不同的推理函数
     if mode_checkbox_group == "预训练音色":
         logging.info("get sft inference request")
         set_all_random_seed(seed)
-<<<<<<< HEAD
-        output = cosyvoice.inference_sft(tts_text, sft_dropdown)
+        for i in cosyvoice.inference_sft(tts_text, sft_dropdown, stream=stream):
+            yield (target_sr, i["tts_speech"].numpy().flatten())
     elif mode_checkbox_group == "3s极速复刻":
         logging.info("get zero_shot inference request")
         prompt_speech_16k = postprocess(load_wav(prompt_wav, prompt_sr))
         set_all_random_seed(seed)
-        output = cosyvoice.inference_zero_shot(tts_text, prompt_text, prompt_speech_16k)
+        for i in cosyvoice.inference_zero_shot(
+            tts_text, prompt_text, prompt_speech_16k, stream=stream
+        ):
+            yield (target_sr, i["tts_speech"].numpy().flatten())
     elif mode_checkbox_group == "跨语种复刻":
         logging.info("get cross_lingual inference request")
-=======
-        for i in cosyvoice.inference_sft(tts_text, sft_dropdown, stream=stream):
-            yield (target_sr, i['tts_speech'].numpy().flatten())
-    elif mode_checkbox_group == '3s极速复刻':
-        logging.info('get zero_shot inference request')
         prompt_speech_16k = postprocess(load_wav(prompt_wav, prompt_sr))
         set_all_random_seed(seed)
-        for i in cosyvoice.inference_zero_shot(tts_text, prompt_text, prompt_speech_16k, stream=stream):
-            yield (target_sr, i['tts_speech'].numpy().flatten())
-    elif mode_checkbox_group == '跨语种复刻':
-        logging.info('get cross_lingual inference request')
->>>>>>> c901a127
-        prompt_speech_16k = postprocess(load_wav(prompt_wav, prompt_sr))
-        set_all_random_seed(seed)
-        for i in cosyvoice.inference_cross_lingual(tts_text, prompt_speech_16k, stream=stream):
-            yield (target_sr, i['tts_speech'].numpy().flatten())
+        for i in cosyvoice.inference_cross_lingual(
+            tts_text, prompt_speech_16k, stream=stream
+        ):
+            yield (target_sr, i["tts_speech"].numpy().flatten())
     else:
         logging.info("get instruct inference request")
         set_all_random_seed(seed)
-<<<<<<< HEAD
-        output = cosyvoice.inference_instruct(tts_text, sft_dropdown, instruct_text)
-
-    if speed_factor != 1.0:
-        try:
-            audio_data, sample_rate = speed_change(
-                output["tts_speech"], target_sr, str(speed_factor)
-            )
-            audio_data = audio_data.numpy().flatten()
-        except Exception as e:
-            print(f"Failed to change speed of audio: \n{e}")
-    else:
-        audio_data = output["tts_speech"].numpy().flatten()
-=======
-        for i in cosyvoice.inference_instruct(tts_text, sft_dropdown, instruct_text, stream=stream):
-            yield (target_sr, i['tts_speech'].numpy().flatten())
->>>>>>> c901a127
-
+        for i in cosyvoice.inference_instruct(
+            tts_text, sft_dropdown, instruct_text, stream=stream
+        ):
+            yield (target_sr, i["tts_speech"].numpy().flatten())
 
 
 def main():
     with gr.Blocks() as demo:
-<<<<<<< HEAD
         gr.Markdown(
-            "### 代码库 [CosyVoice](https://github.com/FunAudioLLM/CosyVoice) 预训练模型 [CosyVoice-300M](https://www.modelscope.cn/models/iic/CosyVoice-300M) [CosyVoice-300M-Instruct](https://www.modelscope.cn/models/iic/CosyVoice-300M-Instruct) [CosyVoice-300M-SFT](https://www.modelscope.cn/models/iic/CosyVoice-300M-SFT)"
-        )
-=======
-        gr.Markdown("### 代码库 [CosyVoice](https://github.com/FunAudioLLM/CosyVoice) \
+            "### 代码库 [CosyVoice](https://github.com/FunAudioLLM/CosyVoice) \
                     预训练模型 [CosyVoice-300M](https://www.modelscope.cn/models/iic/CosyVoice-300M) \
                     [CosyVoice-300M-Instruct](https://www.modelscope.cn/models/iic/CosyVoice-300M-Instruct) \
-                    [CosyVoice-300M-SFT](https://www.modelscope.cn/models/iic/CosyVoice-300M-SFT)")
->>>>>>> c901a127
+                    [CosyVoice-300M-SFT](https://www.modelscope.cn/models/iic/CosyVoice-300M-SFT)"
+        )
         gr.Markdown("#### 请输入需要合成的文本，选择推理模式，并按照提示步骤进行操作")
 
         tts_text = gr.Textbox(
@@ -306,7 +208,6 @@
             interactive=True,
         )
         with gr.Row():
-<<<<<<< HEAD
             mode_checkbox_group = gr.Radio(
                 choices=inference_mode_list,
                 label="选择推理模式",
@@ -318,12 +219,11 @@
             sft_dropdown = gr.Dropdown(
                 choices=sft_spk, label="选择预训练音色", value=sft_spk[0], scale=0.25
             )
-=======
-            mode_checkbox_group = gr.Radio(choices=inference_mode_list, label='选择推理模式', value=inference_mode_list[0])
-            instruction_text = gr.Text(label="操作步骤", value=instruct_dict[inference_mode_list[0]], scale=0.5)
-            sft_dropdown = gr.Dropdown(choices=sft_spk, label='选择预训练音色', value=sft_spk[0], scale=0.25)
-            stream = gr.Radio(choices=stream_mode_list, label='是否流式推理', value=stream_mode_list[0][1])
->>>>>>> c901a127
+            stream = gr.Radio(
+                choices=stream_mode_list,
+                label="是否流式推理",
+                value=stream_mode_list[0][1],
+            )
             with gr.Column(scale=0.25):
                 seed_button = gr.Button(value="\U0001f3b2")
                 seed = gr.Number(value=0, label="随机推理种子")
@@ -355,7 +255,6 @@
         audio_output = gr.Audio(label="合成音频", autoplay=True, streaming=True)
 
         seed_button.click(generate_seed, inputs=[], outputs=seed)
-<<<<<<< HEAD
         generate_button.click(
             generate_audio,
             inputs=[
@@ -367,6 +266,7 @@
                 prompt_wav_record,
                 instruct_text,
                 seed,
+                stream,
                 speed_factor,
             ],
             outputs=[audio_output],
@@ -376,38 +276,19 @@
             inputs=[mode_checkbox_group],
             outputs=[instruction_text],
         )
-=======
-        generate_button.click(generate_audio,
-                              inputs=[tts_text, mode_checkbox_group, sft_dropdown, prompt_text, prompt_wav_upload, prompt_wav_record, instruct_text,
-                                      seed, stream, speed_factor],
-                              outputs=[audio_output])
-        mode_checkbox_group.change(fn=change_instruction, inputs=[mode_checkbox_group], outputs=[instruction_text])
->>>>>>> c901a127
     demo.queue(max_size=4, default_concurrency_limit=2)
     demo.launch(server_name="0.0.0.0", server_port=args.port)
 
 
-<<<<<<< HEAD
 if __name__ == "__main__":
     parser = argparse.ArgumentParser()
     parser.add_argument("--port", type=int, default=8000)
     parser.add_argument(
         "--model_dir",
         type=str,
-        default="iic/CosyVoice-300M",
+        default="pretrained_models/CosyVoice-300M",
         help="local path or modelscope repo id",
     )
-=======
-if __name__ == '__main__':
-    parser = argparse.ArgumentParser()
-    parser.add_argument('--port',
-                        type=int,
-                        default=8000)
-    parser.add_argument('--model_dir',
-                        type=str,
-                        default='pretrained_models/CosyVoice-300M',
-                        help='local path or modelscope repo id')
->>>>>>> c901a127
     args = parser.parse_args()
     cosyvoice = CosyVoice(args.model_dir)
     sft_spk = cosyvoice.list_avaliable_spks()
