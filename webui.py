--- conflicted
+++ resolved
@@ -260,7 +260,6 @@
 
 def main():
     with gr.Blocks() as demo:
-<<<<<<< HEAD
         gr.Markdown("# Text2Speech")
         with gr.Tab('TTS & Voice clone'):
             with gr.Row():
@@ -378,42 +377,41 @@
                     outputs=output_audio
                 )
                 
-    demo.title = 'Text2Speech: A fast TTS architecture with conditional flow matching'
-=======
-        gr.Markdown("### 代码库 [CosyVoice](https://github.com/FunAudioLLM/CosyVoice) \
-                    预训练模型 [CosyVoice-300M](https://www.modelscope.cn/models/iic/CosyVoice-300M) \
-                    [CosyVoice-300M-Instruct](https://www.modelscope.cn/models/iic/CosyVoice-300M-Instruct) \
-                    [CosyVoice-300M-SFT](https://www.modelscope.cn/models/iic/CosyVoice-300M-SFT)")
-        gr.Markdown("#### 请输入需要合成的文本，选择推理模式，并按照提示步骤进行操作")
-
-        tts_text = gr.Textbox(label="输入合成文本", lines=1, value="我是通义实验室语音团队全新推出的生成式语音大模型，提供舒适自然的语音合成能力。")
-        with gr.Row():
-            mode_checkbox_group = gr.Radio(choices=inference_mode_list, label='选择推理模式', value=inference_mode_list[0])
-            instruction_text = gr.Text(label="操作步骤", value=instruct_dict[inference_mode_list[0]], scale=0.5)
-            sft_dropdown = gr.Dropdown(choices=sft_spk, label='选择预训练音色', value=sft_spk[0], scale=0.25)
-            stream = gr.Radio(choices=stream_mode_list, label='是否流式推理', value=stream_mode_list[0][1])
-            speed = gr.Number(value=1, label="速度调节(仅支持非流式推理)", minimum=0.5, maximum=2.0, step=0.1)
-            with gr.Column(scale=0.25):
-                seed_button = gr.Button(value="\U0001F3B2")
-                seed = gr.Number(value=0, label="随机推理种子")
-
-        with gr.Row():
-            prompt_wav_upload = gr.Audio(sources='upload', type='filepath', label='选择prompt音频文件，注意采样率不低于16khz')
-            prompt_wav_record = gr.Audio(sources='microphone', type='filepath', label='录制prompt音频文件')
-        prompt_text = gr.Textbox(label="输入prompt文本", lines=1, placeholder="请输入prompt文本，需与prompt音频内容一致，暂时不支持自动识别...", value='')
-        instruct_text = gr.Textbox(label="输入instruct文本", lines=1, placeholder="请输入instruct文本.", value='')
-
-        generate_button = gr.Button("生成音频")
-
-        audio_output = gr.Audio(label="合成音频", autoplay=True, streaming=True)
-
-        seed_button.click(generate_seed, inputs=[], outputs=seed)
-        generate_button.click(generate_audio,
-                              inputs=[tts_text, mode_checkbox_group, sft_dropdown, prompt_text, prompt_wav_upload, prompt_wav_record, instruct_text,
-                                      seed, stream, speed],
-                              outputs=[audio_output])
-        mode_checkbox_group.change(fn=change_instruction, inputs=[mode_checkbox_group], outputs=[instruction_text])
->>>>>>> 95e99e04
+#     demo.title = 'Text2Speech: A fast TTS architecture with conditional flow matching'
+#         gr.Markdown("### 代码库 [CosyVoice](https://github.com/FunAudioLLM/CosyVoice) \
+#                     预训练模型 [CosyVoice-300M](https://www.modelscope.cn/models/iic/CosyVoice-300M) \
+#                     [CosyVoice-300M-Instruct](https://www.modelscope.cn/models/iic/CosyVoice-300M-Instruct) \
+#                     [CosyVoice-300M-SFT](https://www.modelscope.cn/models/iic/CosyVoice-300M-SFT)")
+#         gr.Markdown("#### 请输入需要合成的文本，选择推理模式，并按照提示步骤进行操作")
+
+#         tts_text = gr.Textbox(label="输入合成文本", lines=1, value="我是通义实验室语音团队全新推出的生成式语音大模型，提供舒适自然的语音合成能力。")
+#         with gr.Row():
+#             mode_checkbox_group = gr.Radio(choices=inference_mode_list, label='选择推理模式', value=inference_mode_list[0])
+#             instruction_text = gr.Text(label="操作步骤", value=instruct_dict[inference_mode_list[0]], scale=0.5)
+#             sft_dropdown = gr.Dropdown(choices=sft_spk, label='选择预训练音色', value=sft_spk[0], scale=0.25)
+#             stream = gr.Radio(choices=stream_mode_list, label='是否流式推理', value=stream_mode_list[0][1])
+#             speed = gr.Number(value=1, label="速度调节(仅支持非流式推理)", minimum=0.5, maximum=2.0, step=0.1)
+#             with gr.Column(scale=0.25):
+#                 seed_button = gr.Button(value="\U0001F3B2")
+#                 seed = gr.Number(value=0, label="随机推理种子")
+
+#         with gr.Row():
+#             prompt_wav_upload = gr.Audio(sources='upload', type='filepath', label='选择prompt音频文件，注意采样率不低于16khz')
+#             prompt_wav_record = gr.Audio(sources='microphone', type='filepath', label='录制prompt音频文件')
+#         prompt_text = gr.Textbox(label="输入prompt文本", lines=1, placeholder="请输入prompt文本，需与prompt音频内容一致，暂时不支持自动识别...", value='')
+#         instruct_text = gr.Textbox(label="输入instruct文本", lines=1, placeholder="请输入instruct文本.", value='')
+
+#         generate_button = gr.Button("生成音频")
+
+#         audio_output = gr.Audio(label="合成音频", autoplay=True, streaming=True)
+
+#         seed_button.click(generate_seed, inputs=[], outputs=seed)
+#         generate_button.click(generate_audio,
+#                               inputs=[tts_text, mode_checkbox_group, sft_dropdown, prompt_text, prompt_wav_upload, prompt_wav_record, instruct_text,
+#                                       seed, stream, speed],
+#                               outputs=[audio_output])
+#         mode_checkbox_group.change(fn=change_instruction, inputs=[mode_checkbox_group], outputs=[instruction_text])
+        
     demo.queue(max_size=4, default_concurrency_limit=2)
     demo.launch(server_name='0.0.0.0', server_port=args.port)
 
