# Copyright (c) 2024 Alibaba Inc (authors: Xiang Lyu)
#
# Licensed under the Apache License, Version 2.0 (the "License");
# you may not use this file except in compliance with the License.
# You may obtain a copy of the License at
#
#   http://www.apache.org/licenses/LICENSE-2.0
#
# Unless required by applicable law or agreed to in writing, software
# distributed under the License is distributed on an "AS IS" BASIS,
# WITHOUT WARRANTIES OR CONDITIONS OF ANY KIND, either express or implied.
# See the License for the specific language governing permissions and
# limitations under the License.
import os
import sys

ROOT_DIR = os.path.dirname(os.path.abspath(__file__))
<<<<<<< HEAD
sys.path.append("{}/third_party/AcademiCodec".format(ROOT_DIR))
sys.path.append("{}/third_party/Matcha-TTS".format(ROOT_DIR))
=======
sys.path.append('{}/third_party/Matcha-TTS'.format(ROOT_DIR))
>>>>>>> 282b9159

import argparse
import gradio as gr
import numpy as np
import torch
import torchaudio
import random
import librosa

import logging

logging.getLogger("matplotlib").setLevel(logging.WARNING)

from cosyvoice.cli.cosyvoice import CosyVoice
from cosyvoice.utils.file_utils import load_wav

logging.basicConfig(level=logging.DEBUG, format="%(asctime)s %(levelname)s %(message)s")


def generate_seed():
    seed = random.randint(1, 100000000)
    return {"__type__": "update", "value": seed}


def set_all_random_seed(seed):
    random.seed(seed)
    np.random.seed(seed)
    torch.manual_seed(seed)
    torch.cuda.manual_seed_all(seed)


max_val = 0.8


def postprocess(speech, top_db=60, hop_length=220, win_length=440):
    speech, _ = librosa.effects.trim(
        speech, top_db=top_db, frame_length=win_length, hop_length=hop_length
    )
    if speech.abs().max() > max_val:
        speech = speech / speech.abs().max() * max_val
    speech = torch.concat([speech, torch.zeros(1, int(target_sr * 0.2))], dim=1)
    return speech

<<<<<<< HEAD

inference_mode_list = ["预训练音色", "3s极速复刻", "跨语种复刻", "自然语言控制"]
instruct_dict = {
    "预训练音色": "1. 选择预训练音色\n2.点击生成音频按钮",
    "3s极速复刻": "1. 选择prompt音频文件，或录入prompt音频，若同时提供，优先选择prompt音频文件\n2. 输入prompt文本\n3.点击生成音频按钮",
    "跨语种复刻": "1. 选择prompt音频文件，或录入prompt音频，若同时提供，优先选择prompt音频文件\n2.点击生成音频按钮",
    "自然语言控制": "1. 输入instruct文本\n2.点击生成音频按钮",
}


=======
inference_mode_list = ['预训练音色', '3s极速复刻', '跨语种复刻', '自然语言控制']
instruct_dict = {'预训练音色': '1. 选择预训练音色\n2. 点击生成音频按钮',
                 '3s极速复刻': '1. 选择prompt音频文件，或录入prompt音频，注意不超过30s，若同时提供，优先选择prompt音频文件\n2. 输入prompt文本\n3. 点击生成音频按钮',
                 '跨语种复刻': '1. 选择prompt音频文件，或录入prompt音频，注意不超过30s，若同时提供，优先选择prompt音频文件\n2. 点击生成音频按钮',
                 '自然语言控制': '1. 选择预训练音色\n2. 输入instruct文本\n3. 点击生成音频按钮'}
>>>>>>> 282b9159
def change_instruction(mode_checkbox_group):
    return instruct_dict[mode_checkbox_group]


def generate_audio(
    tts_text,
    mode_checkbox_group,
    sft_dropdown,
    prompt_text,
    prompt_wav_upload,
    prompt_wav_record,
    instruct_text,
    seed,
):
    """
    根据不同的模式生成音频。

    参数:
    tts_text: 待合成的文本。
    mode_checkbox_group: 模式选择，决定后续处理流程。
    sft_dropdown: 音色选择，用于预训练音色模式。
    prompt_text: 提示文本，用于某些模式下的音频生成。
    prompt_wav_upload: 上传的提示音频，用于某些模式下的音频生成。
    prompt_wav_record: 录制的提示音频，用于某些模式下的音频生成。
    instruct_text: 指令文本，用于自然语言控制模式。
    seed: 随机种子，用于保持生成结果的一致性。

    返回:
    target_sr: 目标采样率。
    audio_data: 生成的音频数据。
    """

    # 根据是否有上传或录制的提示音频，确定使用的prompt_wav
    if prompt_wav_upload is not None:
        prompt_wav = prompt_wav_upload
    elif prompt_wav_record is not None:
        prompt_wav = prompt_wav_record
    else:
        prompt_wav = None
<<<<<<< HEAD

    # 自然语言控制模式的处理
    # if instruct mode, please make sure that model is speech_tts/CosyVoice-300M-Instruct and not cross_lingual mode
    if mode_checkbox_group in ["自然语言控制"]:
        if not cosyvoice.frontend.instruct:
            gr.Warning(
                "您正在使用自然语言控制模式, {}模型不支持此模式, 请使用speech_tts/CosyVoice-300M-Instruct模型".format(
                    args.model_dir
                )
            )
=======
    # if instruct mode, please make sure that model is iic/CosyVoice-300M-Instruct and not cross_lingual mode
    if mode_checkbox_group in ['自然语言控制']:
        if cosyvoice.frontend.instruct is False:
            gr.Warning('您正在使用自然语言控制模式, {}模型不支持此模式, 请使用iic/CosyVoice-300M-Instruct模型'.format(args.model_dir))
>>>>>>> 282b9159
            return (target_sr, default_data)
        if instruct_text == "":
            gr.Warning("您正在使用自然语言控制模式, 请输入instruct文本")
            return (target_sr, default_data)
<<<<<<< HEAD
        if prompt_wav is not None or prompt_text != "":
            gr.Info("您正在使用自然语言控制模式, prompt音频/prompt文本会被忽略")

    # 跨语种复刻模式的处理
    # if cross_lingual mode, please make sure that model is speech_tts/CosyVoice-300M and tts_text prompt_text are different language
    if mode_checkbox_group in ["跨语种复刻"]:
        if cosyvoice.frontend.instruct:
            gr.Warning(
                "您正在使用跨语种复刻模式, {}模型不支持此模式, 请使用speech_tts/CosyVoice-300M模型".format(
                    args.model_dir
                )
            )
=======
        if prompt_wav is not None or prompt_text != '':
            gr.Info('您正在使用自然语言控制模式, prompt音频/prompt文本会被忽略')
    # if cross_lingual mode, please make sure that model is iic/CosyVoice-300M and tts_text prompt_text are different language
    if mode_checkbox_group in ['跨语种复刻']:
        if cosyvoice.frontend.instruct is True:
            gr.Warning('您正在使用跨语种复刻模式, {}模型不支持此模式, 请使用iic/CosyVoice-300M模型'.format(args.model_dir))
>>>>>>> 282b9159
            return (target_sr, default_data)
        if instruct_text != "":
            gr.Info("您正在使用跨语种复刻模式, instruct文本会被忽略")
        if prompt_wav is None:
            gr.Warning("您正在使用跨语种复刻模式, 请提供prompt音频")
            return (target_sr, default_data)
        gr.Info("您正在使用跨语种复刻模式, 请确保合成文本和prompt文本为不同语言")

    # 3s极速复刻和跨语种复刻模式共有的提示音频检查
    # if in zero_shot cross_lingual, please make sure that prompt_text and prompt_wav meets requirements
    if mode_checkbox_group in ["3s极速复刻", "跨语种复刻"]:
        if prompt_wav is None:
            gr.Warning("prompt音频为空，您是否忘记输入prompt音频？")
            return (target_sr, default_data)
        if torchaudio.info(prompt_wav).sample_rate < prompt_sr:
            gr.Warning(
                "prompt音频采样率{}低于{}".format(
                    torchaudio.info(prompt_wav).sample_rate, prompt_sr
                )
            )
            return (target_sr, default_data)

    # 预训练音色模式的处理，忽略其他输入
    # sft mode only use sft_dropdown
    if mode_checkbox_group in ["预训练音色"]:
        if instruct_text != "" or prompt_wav is not None or prompt_text != "":
            gr.Info(
                "您正在使用预训练音色模式，prompt文本/prompt音频/instruct文本会被忽略！"
            )

    # 3s极速复刻模式对prompt_text的检查
    # zero_shot mode only use prompt_wav prompt text
    if mode_checkbox_group in ["3s极速复刻"]:
        if prompt_text == "":
            gr.Warning("prompt文本为空，您是否忘记输入prompt文本？")
            return (target_sr, default_data)
        if instruct_text != "":
            gr.Info("您正在使用3s极速复刻模式，预训练音色/instruct文本会被忽略！")

    # 根据模式选择不同的推理函数
    if mode_checkbox_group == "预训练音色":
        logging.info("get sft inference request")
        set_all_random_seed(seed)
        output = cosyvoice.inference_sft(tts_text, sft_dropdown)
    elif mode_checkbox_group == "3s极速复刻":
        logging.info("get zero_shot inference request")
        prompt_speech_16k = postprocess(load_wav(prompt_wav, prompt_sr))
        set_all_random_seed(seed)
        output = cosyvoice.inference_zero_shot(tts_text, prompt_text, prompt_speech_16k)
    elif mode_checkbox_group == "跨语种复刻":
        logging.info("get cross_lingual inference request")
        prompt_speech_16k = postprocess(load_wav(prompt_wav, prompt_sr))
        set_all_random_seed(seed)
        output = cosyvoice.inference_cross_lingual(tts_text, prompt_speech_16k)
    else:
        logging.info("get instruct inference request")
        set_all_random_seed(seed)
        output = cosyvoice.inference_instruct(tts_text, sft_dropdown, instruct_text)

    # 提取生成的音频数据并返回
    audio_data = output["tts_speech"].numpy().flatten()
    return (target_sr, audio_data)


def main():
    with gr.Blocks() as demo:
<<<<<<< HEAD
        gr.Markdown(
            "### 代码库 [CosyVoice](https://github.com/FunAudioLLM/CosyVoice) 预训练模型 [CosyVoice-300M](https://www.modelscope.cn/models/speech_tts/CosyVoice-300M) [CosyVoice-300M-Instruct](https://www.modelscope.cn/models/speech_tts/CosyVoice-300M-Instruct) [CosyVoice-300M-SFT](https://www.modelscope.cn/models/speech_tts/CosyVoice-300M-SFT)"
        )
=======
        gr.Markdown("### 代码库 [CosyVoice](https://github.com/FunAudioLLM/CosyVoice) 预训练模型 [CosyVoice-300M](https://www.modelscope.cn/models/iic/CosyVoice-300M) [CosyVoice-300M-Instruct](https://www.modelscope.cn/models/iic/CosyVoice-300M-Instruct) [CosyVoice-300M-SFT](https://www.modelscope.cn/models/iic/CosyVoice-300M-SFT)")
>>>>>>> 282b9159
        gr.Markdown("#### 请输入需要合成的文本，选择推理模式，并按照提示步骤进行操作")

        tts_text = gr.Textbox(
            label="输入合成文本",
            lines=1,
            value="我是通义实验室语音团队全新推出的生成式语音大模型，提供舒适自然的语音合成能力。",
        )

        with gr.Row():
            mode_checkbox_group = gr.Radio(
                choices=inference_mode_list,
                label="选择推理模式",
                value=inference_mode_list[0],
            )
            instruction_text = gr.Text(
                label="操作步骤", value=instruct_dict[inference_mode_list[0]], scale=0.5
            )
            sft_dropdown = gr.Dropdown(
                choices=sft_spk, label="选择预训练音色", value=sft_spk[0], scale=0.25
            )
            with gr.Column(scale=0.25):
                seed_button = gr.Button(value="\U0001f3b2")
                seed = gr.Number(value=0, label="随机推理种子")

        with gr.Row():
            prompt_wav_upload = gr.Audio(
                sources="upload",
                type="filepath",
                label="选择prompt音频文件，注意采样率不低于16khz",
            )
            prompt_wav_record = gr.Audio(
                sources="microphone", type="filepath", label="录制prompt音频文件"
            )
        prompt_text = gr.Textbox(
            label="输入prompt文本",
            lines=1,
            placeholder="请输入prompt文本，需与prompt音频内容一致，暂时不支持自动识别...",
            value="",
        )
        instruct_text = gr.Textbox(
            label="输入instruct文本",
            lines=1,
            placeholder="请输入instruct文本.",
            value="",
        )

        generate_button = gr.Button("生成音频")

        audio_output = gr.Audio(label="合成音频")

        seed_button.click(generate_seed, inputs=[], outputs=seed)
        generate_button.click(
            generate_audio,
            inputs=[
                tts_text,
                mode_checkbox_group,
                sft_dropdown,
                prompt_text,
                prompt_wav_upload,
                prompt_wav_record,
                instruct_text,
                seed,
            ],
            outputs=[audio_output],
        )
        mode_checkbox_group.change(
            fn=change_instruction,
            inputs=[mode_checkbox_group],
            outputs=[instruction_text],
        )
    demo.queue(max_size=4, default_concurrency_limit=2)
    demo.launch(server_port=args.port)


if __name__ == "__main__":
    parser = argparse.ArgumentParser()
<<<<<<< HEAD
    parser.add_argument("--port", type=int, default=8000)
    parser.add_argument(
        "--model_dir",
        type=str,
        default="speech_tts/CosyVoice-300M",
        help="local path or modelscope repo id",
    )
=======
    parser.add_argument('--port',
                        type=int,
                        default=8000)
    parser.add_argument('--model_dir',
                        type=str,
                        default='iic/CosyVoice-300M',
                        help='local path or modelscope repo id')
>>>>>>> 282b9159
    args = parser.parse_args()
    cosyvoice = CosyVoice(args.model_dir)
    sft_spk = cosyvoice.list_avaliable_spks()
    prompt_sr, target_sr = 16000, 22050
    default_data = np.zeros(target_sr)
    main()<|MERGE_RESOLUTION|>--- conflicted
+++ resolved
@@ -15,12 +15,7 @@
 import sys
 
 ROOT_DIR = os.path.dirname(os.path.abspath(__file__))
-<<<<<<< HEAD
-sys.path.append("{}/third_party/AcademiCodec".format(ROOT_DIR))
 sys.path.append("{}/third_party/Matcha-TTS".format(ROOT_DIR))
-=======
-sys.path.append('{}/third_party/Matcha-TTS'.format(ROOT_DIR))
->>>>>>> 282b9159
 
 import argparse
 import gradio as gr
@@ -64,24 +59,16 @@
     speech = torch.concat([speech, torch.zeros(1, int(target_sr * 0.2))], dim=1)
     return speech
 
-<<<<<<< HEAD
 
 inference_mode_list = ["预训练音色", "3s极速复刻", "跨语种复刻", "自然语言控制"]
 instruct_dict = {
-    "预训练音色": "1. 选择预训练音色\n2.点击生成音频按钮",
-    "3s极速复刻": "1. 选择prompt音频文件，或录入prompt音频，若同时提供，优先选择prompt音频文件\n2. 输入prompt文本\n3.点击生成音频按钮",
-    "跨语种复刻": "1. 选择prompt音频文件，或录入prompt音频，若同时提供，优先选择prompt音频文件\n2.点击生成音频按钮",
-    "自然语言控制": "1. 输入instruct文本\n2.点击生成音频按钮",
+    "预训练音色": "1. 选择预训练音色\n2. 点击生成音频按钮",
+    "3s极速复刻": "1. 选择prompt音频文件，或录入prompt音频，注意不超过30s，若同时提供，优先选择prompt音频文件\n2. 输入prompt文本\n3. 点击生成音频按钮",
+    "跨语种复刻": "1. 选择prompt音频文件，或录入prompt音频，注意不超过30s，若同时提供，优先选择prompt音频文件\n2. 点击生成音频按钮",
+    "自然语言控制": "1. 选择预训练音色\n2. 输入instruct文本\n3. 点击生成音频按钮",
 }
 
 
-=======
-inference_mode_list = ['预训练音色', '3s极速复刻', '跨语种复刻', '自然语言控制']
-instruct_dict = {'预训练音色': '1. 选择预训练音色\n2. 点击生成音频按钮',
-                 '3s极速复刻': '1. 选择prompt音频文件，或录入prompt音频，注意不超过30s，若同时提供，优先选择prompt音频文件\n2. 输入prompt文本\n3. 点击生成音频按钮',
-                 '跨语种复刻': '1. 选择prompt音频文件，或录入prompt音频，注意不超过30s，若同时提供，优先选择prompt音频文件\n2. 点击生成音频按钮',
-                 '自然语言控制': '1. 选择预训练音色\n2. 输入instruct文本\n3. 点击生成音频按钮'}
->>>>>>> 282b9159
 def change_instruction(mode_checkbox_group):
     return instruct_dict[mode_checkbox_group]
 
@@ -121,48 +108,28 @@
         prompt_wav = prompt_wav_record
     else:
         prompt_wav = None
-<<<<<<< HEAD
-
-    # 自然语言控制模式的处理
-    # if instruct mode, please make sure that model is speech_tts/CosyVoice-300M-Instruct and not cross_lingual mode
+    # if instruct mode, please make sure that model is iic/CosyVoice-300M-Instruct and not cross_lingual mode
     if mode_checkbox_group in ["自然语言控制"]:
-        if not cosyvoice.frontend.instruct:
+        if cosyvoice.frontend.instruct is False:
             gr.Warning(
-                "您正在使用自然语言控制模式, {}模型不支持此模式, 请使用speech_tts/CosyVoice-300M-Instruct模型".format(
+                "您正在使用自然语言控制模式, {}模型不支持此模式, 请使用iic/CosyVoice-300M-Instruct模型".format(
                     args.model_dir
                 )
             )
-=======
-    # if instruct mode, please make sure that model is iic/CosyVoice-300M-Instruct and not cross_lingual mode
-    if mode_checkbox_group in ['自然语言控制']:
-        if cosyvoice.frontend.instruct is False:
-            gr.Warning('您正在使用自然语言控制模式, {}模型不支持此模式, 请使用iic/CosyVoice-300M-Instruct模型'.format(args.model_dir))
->>>>>>> 282b9159
             return (target_sr, default_data)
         if instruct_text == "":
             gr.Warning("您正在使用自然语言控制模式, 请输入instruct文本")
             return (target_sr, default_data)
-<<<<<<< HEAD
         if prompt_wav is not None or prompt_text != "":
             gr.Info("您正在使用自然语言控制模式, prompt音频/prompt文本会被忽略")
-
-    # 跨语种复刻模式的处理
-    # if cross_lingual mode, please make sure that model is speech_tts/CosyVoice-300M and tts_text prompt_text are different language
+    # if cross_lingual mode, please make sure that model is iic/CosyVoice-300M and tts_text prompt_text are different language
     if mode_checkbox_group in ["跨语种复刻"]:
-        if cosyvoice.frontend.instruct:
+        if cosyvoice.frontend.instruct is True:
             gr.Warning(
-                "您正在使用跨语种复刻模式, {}模型不支持此模式, 请使用speech_tts/CosyVoice-300M模型".format(
+                "您正在使用跨语种复刻模式, {}模型不支持此模式, 请使用iic/CosyVoice-300M模型".format(
                     args.model_dir
                 )
             )
-=======
-        if prompt_wav is not None or prompt_text != '':
-            gr.Info('您正在使用自然语言控制模式, prompt音频/prompt文本会被忽略')
-    # if cross_lingual mode, please make sure that model is iic/CosyVoice-300M and tts_text prompt_text are different language
-    if mode_checkbox_group in ['跨语种复刻']:
-        if cosyvoice.frontend.instruct is True:
-            gr.Warning('您正在使用跨语种复刻模式, {}模型不支持此模式, 请使用iic/CosyVoice-300M模型'.format(args.model_dir))
->>>>>>> 282b9159
             return (target_sr, default_data)
         if instruct_text != "":
             gr.Info("您正在使用跨语种复刻模式, instruct文本会被忽略")
@@ -229,13 +196,9 @@
 
 def main():
     with gr.Blocks() as demo:
-<<<<<<< HEAD
         gr.Markdown(
-            "### 代码库 [CosyVoice](https://github.com/FunAudioLLM/CosyVoice) 预训练模型 [CosyVoice-300M](https://www.modelscope.cn/models/speech_tts/CosyVoice-300M) [CosyVoice-300M-Instruct](https://www.modelscope.cn/models/speech_tts/CosyVoice-300M-Instruct) [CosyVoice-300M-SFT](https://www.modelscope.cn/models/speech_tts/CosyVoice-300M-SFT)"
-        )
-=======
-        gr.Markdown("### 代码库 [CosyVoice](https://github.com/FunAudioLLM/CosyVoice) 预训练模型 [CosyVoice-300M](https://www.modelscope.cn/models/iic/CosyVoice-300M) [CosyVoice-300M-Instruct](https://www.modelscope.cn/models/iic/CosyVoice-300M-Instruct) [CosyVoice-300M-SFT](https://www.modelscope.cn/models/iic/CosyVoice-300M-SFT)")
->>>>>>> 282b9159
+            "### 代码库 [CosyVoice](https://github.com/FunAudioLLM/CosyVoice) 预训练模型 [CosyVoice-300M](https://www.modelscope.cn/models/iic/CosyVoice-300M) [CosyVoice-300M-Instruct](https://www.modelscope.cn/models/iic/CosyVoice-300M-Instruct) [CosyVoice-300M-SFT](https://www.modelscope.cn/models/iic/CosyVoice-300M-SFT)"
+        )
         gr.Markdown("#### 请输入需要合成的文本，选择推理模式，并按照提示步骤进行操作")
 
         tts_text = gr.Textbox(
@@ -312,23 +275,13 @@
 
 if __name__ == "__main__":
     parser = argparse.ArgumentParser()
-<<<<<<< HEAD
     parser.add_argument("--port", type=int, default=8000)
     parser.add_argument(
         "--model_dir",
         type=str,
-        default="speech_tts/CosyVoice-300M",
+        default="iic/CosyVoice-300M",
         help="local path or modelscope repo id",
     )
-=======
-    parser.add_argument('--port',
-                        type=int,
-                        default=8000)
-    parser.add_argument('--model_dir',
-                        type=str,
-                        default='iic/CosyVoice-300M',
-                        help='local path or modelscope repo id')
->>>>>>> 282b9159
     args = parser.parse_args()
     cosyvoice = CosyVoice(args.model_dir)
     sft_spk = cosyvoice.list_avaliable_spks()
